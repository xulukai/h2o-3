import sys
sys.path.insert(1, "../../")
import h2o


<<<<<<< HEAD
def levels_nlevels_setlevel_set_levels_test(ip,port):
    # Connect to h2o
    h2o.init(ip,port)
=======
def levels_nlevels_setlevel_setLevels_test(ip,port):
    
    
>>>>>>> ac26cf2d

    iris = h2o.import_frame(path=h2o.locate("smalldata/iris/iris.csv"))

    # frame (default)
    levels = iris.levels()
    nlevels = iris.nlevels()

    # frame (w/ index)
    levels = iris.levels(col=4)
    nlevels = iris.nlevels(col=4)
    assert set(['Iris-setosa', 'Iris-versicolor', 'Iris-virginica']) == set(levels), \
        "Expected levels to be {0}, but got {1}".format(set(['Iris-setosa', 'Iris-versicolor', 'Iris-virginica']),levels)
    assert nlevels == 3, "Expected nlevels to be 3, but got {0}".format(nlevels)

    # vec
    iris[4] = iris[4].set_level(level='Iris-setosa')
    levels = iris.levels(col=4)
    nlevels = iris.nlevels(col=4)
    assert set(['Iris-setosa', 'Iris-versicolor', 'Iris-virginica']) == set(levels), \
        "Expected levels to be {0}, but got {1}".format(set(['Iris-setosa', 'Iris-versicolor', 'Iris-virginica']),levels)
    assert nlevels == 3, "Expected nlevels to be 3, but got {0}".format(nlevels)
    assert iris[0,4] == 'Iris-setosa'

    levels = iris[4].levels()
    nlevels = iris[4].nlevels()
    assert set(['Iris-setosa', 'Iris-versicolor', 'Iris-virginica']) == set(levels), \
        "Expected levels to be {0}, but got {1}".format(set(['Iris-setosa', 'Iris-versicolor', 'Iris-virginica']),levels)
    assert nlevels == 3, "Expected nlevels to be 3, but got {0}".format(nlevels)

    iris[4] = iris[4].set_level(level='Iris-versicolor')
    levels = iris.levels(col=4)
    nlevels = iris.nlevels(col=4)
    assert set(['Iris-setosa', 'Iris-versicolor', 'Iris-virginica']) == set(levels), \
        "Expected levels to be {0}, but got {1}".format(set(['Iris-setosa', 'Iris-versicolor', 'Iris-virginica']),levels)
    assert nlevels == 3, "Expected nlevels to be 3, but got {0}".format(nlevels)
    assert iris[0,4] == 'Iris-versicolor'

    levels = iris[1].levels()
    nlevels = iris[1].nlevels()
    assert levels == None, "Expected levels to be None, but got {0}".format(levels)
    assert nlevels == 0, "Expected nlevels to be 0, but got {0}".format(nlevels)

    ################### reimport, set new domains, rerun tests ###################################
    iris = h2o.import_frame(path=h2o.locate("smalldata/iris/iris.csv"))
    iris[4] = iris[4].set_levels(levels=["a", "b", "c"])

    # frame (default)
    levels = iris.levels()
    nlevels = iris.nlevels()

    # frame (w/ index)
    levels = iris.levels(col=4)
    nlevels = iris.nlevels(col=4)
    assert set(['a', 'b', 'c']) == set(levels), \
        "Expected levels to be {0}, but got {1}".format(set(['a', 'b', 'c']),levels)
    assert nlevels == 3, "Expected nlevels to be 3, but got {0}".format(nlevels)

    # vec
    iris[4] = iris[4].set_level(level='a')
    levels = iris.levels(col=4)
    nlevels = iris.nlevels(col=4)
    assert set(['a', 'b', 'c']) == set(levels), \
        "Expected levels to be {0}, but got {1}".format(set(['a', 'b', 'c']),levels)
    assert nlevels == 3, "Expected nlevels to be 3, but got {0}".format(nlevels)
    assert iris[0,4] == 'a'

    levels = iris[4].levels()
    nlevels = iris[4].nlevels()
    assert set(['a', 'b', 'c']) == set(levels), \
        "Expected levels to be {0}, but got {1}".format(set(['a', 'b', 'c']),levels)
    assert nlevels == 3, "Expected nlevels to be 3, but got {0}".format(nlevels)

    iris[4] = iris[4].set_level(level='b')
    levels = iris.levels(col=4)
    nlevels = iris.nlevels(col=4)
    assert set(['a', 'b', 'c']) == set(levels), \
        "Expected levels to be {0}, but got {1}".format(set(['a', 'b', 'c']),levels)
    assert nlevels == 3, "Expected nlevels to be 3, but got {0}".format(nlevels)
    assert iris[0,4] == 'b'

    levels = iris[1].levels()
    nlevels = iris[1].nlevels()
    assert levels == None, "Expected levels to be None, but got {0}".format(levels)
    assert nlevels == 0, "Expected nlevels to be 0, but got {0}".format(nlevels)

    one_column_frame = iris[4]
    one_column_frame = one_column_frame.set_level(level='c')
    assert one_column_frame[0,0] == 'c'

if __name__ == "__main__":
    h2o.run_test(sys.argv, levels_nlevels_setlevel_set_levels_test)<|MERGE_RESOLUTION|>--- conflicted
+++ resolved
@@ -3,15 +3,9 @@
 import h2o
 
 
-<<<<<<< HEAD
-def levels_nlevels_setlevel_set_levels_test(ip,port):
-    # Connect to h2o
-    h2o.init(ip,port)
-=======
 def levels_nlevels_setlevel_setLevels_test(ip,port):
     
     
->>>>>>> ac26cf2d
 
     iris = h2o.import_frame(path=h2o.locate("smalldata/iris/iris.csv"))
 
@@ -27,7 +21,7 @@
     assert nlevels == 3, "Expected nlevels to be 3, but got {0}".format(nlevels)
 
     # vec
-    iris[4] = iris[4].set_level(level='Iris-setosa')
+    iris[4] = iris[4].setLevel(level='Iris-setosa')
     levels = iris.levels(col=4)
     nlevels = iris.nlevels(col=4)
     assert set(['Iris-setosa', 'Iris-versicolor', 'Iris-virginica']) == set(levels), \
@@ -41,7 +35,7 @@
         "Expected levels to be {0}, but got {1}".format(set(['Iris-setosa', 'Iris-versicolor', 'Iris-virginica']),levels)
     assert nlevels == 3, "Expected nlevels to be 3, but got {0}".format(nlevels)
 
-    iris[4] = iris[4].set_level(level='Iris-versicolor')
+    iris[4] = iris[4].setLevel(level='Iris-versicolor')
     levels = iris.levels(col=4)
     nlevels = iris.nlevels(col=4)
     assert set(['Iris-setosa', 'Iris-versicolor', 'Iris-virginica']) == set(levels), \
@@ -56,7 +50,7 @@
 
     ################### reimport, set new domains, rerun tests ###################################
     iris = h2o.import_frame(path=h2o.locate("smalldata/iris/iris.csv"))
-    iris[4] = iris[4].set_levels(levels=["a", "b", "c"])
+    iris[4] = iris[4].setLevels(levels=["a", "b", "c"])
 
     # frame (default)
     levels = iris.levels()
@@ -70,7 +64,7 @@
     assert nlevels == 3, "Expected nlevels to be 3, but got {0}".format(nlevels)
 
     # vec
-    iris[4] = iris[4].set_level(level='a')
+    iris[4] = iris[4].setLevel(level='a')
     levels = iris.levels(col=4)
     nlevels = iris.nlevels(col=4)
     assert set(['a', 'b', 'c']) == set(levels), \
@@ -84,7 +78,7 @@
         "Expected levels to be {0}, but got {1}".format(set(['a', 'b', 'c']),levels)
     assert nlevels == 3, "Expected nlevels to be 3, but got {0}".format(nlevels)
 
-    iris[4] = iris[4].set_level(level='b')
+    iris[4] = iris[4].setLevel(level='b')
     levels = iris.levels(col=4)
     nlevels = iris.nlevels(col=4)
     assert set(['a', 'b', 'c']) == set(levels), \
@@ -98,8 +92,8 @@
     assert nlevels == 0, "Expected nlevels to be 0, but got {0}".format(nlevels)
 
     one_column_frame = iris[4]
-    one_column_frame = one_column_frame.set_level(level='c')
+    one_column_frame = one_column_frame.setLevel(level='c')
     assert one_column_frame[0,0] == 'c'
 
 if __name__ == "__main__":
-    h2o.run_test(sys.argv, levels_nlevels_setlevel_set_levels_test)+    h2o.run_test(sys.argv, levels_nlevels_setlevel_setLevels_test)