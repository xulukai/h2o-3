--- conflicted
+++ resolved
@@ -186,12 +186,8 @@
     "                y           =train     [\"bikes\"],\n",
     "                validation_x=test .drop(\"bikes\"),\n",
     "                validation_y=test      [\"bikes\"],\n",
-<<<<<<< HEAD
-    "                drop_na20_cols=True)\n",
-=======
     "                drop_na20_cols=True,\n",
     "                family=\"poisson\")\n",
->>>>>>> 75131e9f
     "  #glm.show()\n",
     "  \n",
     "  \n",
