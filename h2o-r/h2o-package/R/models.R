#'
#' H2O Model Related Functions
#'

# ------------------------------- Helper Functions --------------------------- #
# Used to verify data, x, y and turn into the appropriate things
.verify_dataxy <- function(data, x, y, autoencoder = FALSE) {
  if(!is(data,  "H2OFrame"))
    stop('`data` must be an H2OFrame object')
  if(!is.character(x) && !is.numeric(x))
    stop('`x` must be column names or indices')
  if( !autoencoder )
    if(!is.character(y) && !is.numeric(y))
      stop('`y` must be a column name or index')

  cc <- colnames(data)

  if(is.character(x)) {
    if(!all(x %in% cc))
      stop("Invalid column names: ", paste(x[!(x %in% cc)], collapse=','))
    x_i <- match(x, cc)
  } else {
    if(any( x < 1L | x > length(cc)))
      stop('out of range explanatory variable ', paste(x[x < 1L | x > length(cc)], collapse=','))
    x_i <- x
    x <- cc[x_i]
  }

  x_ignore <- c()
  if( !autoencoder ) {
    if(is.character(y)){
      if(!(y %in% cc))
        stop(y, ' is not a column name')
      y_i <- which(y == cc)
    } else {
      if(y < 1L || y > length(cc))
        stop('response variable index ', y, ' is out of range')
      y_i <- y
      y <- cc[y]
    }

    if(!autoencoder && (y %in% x)) {
      warning('removing response variable from the explanatory variables')
      x <- setdiff(x,y)
    }
    x_ignore <- setdiff(setdiff(cc, x), y)
    if( length(x_ignore) == 0L ) x_ignore <- ''
    return(list(x=x, y=y, x_i=x_i, x_ignore=x_ignore, y_i=y_i))
  } else {
    if( !missing(y) ) stop("`y` should not be specified for autoencoder=TRUE, remove `y` input")
    return(list(x=x,x_i=x_i,x_ignore=x_ignore))
  }
}

.verify_datacols <- function(data, cols) {
  if(!is(data, "H2OFrame"))
    stop('`data` must be an H2OFrame object')
  if(!is.character(cols) && !is.numeric(cols))
    stop('`cols` must be column names or indices')

  cc <- colnames(data)
  if(length(cols) == 1L && cols == '')
    cols <- cc
  if(is.character(cols)) {
    if(!all(cols %in% cc))
      stop("Invalid column names: ", paste(cols[which(!cols %in% cc)], collapse=", "))
    cols_ind <- match(cols, cc)
  } else {
    if(any(cols < 1L | cols > length(cc)))
      stop('out of range explanatory variable ', paste(cols[cols < 1L | cols > length(cc)], collapse=','))
    cols_ind <- cols
    cols <- cc[cols_ind]
  }

  cols_ignore <- setdiff(cc, cols)
  if( length(cols_ignore) == 0L )
    cols_ignore <- ''
  list(cols=cols, cols_ind=cols_ind, cols_ignore=cols_ignore)
}

.build_cm <- function(cm, actual_names = NULL, predict_names = actual_names, transpose = TRUE) {
  categories <- length(cm)
  cf_matrix <- matrix(unlist(cm), nrow=categories)
  if(transpose)
    cf_matrix <- t(cf_matrix)

  cf_total <- apply(cf_matrix, 2L, sum)
  cf_error <- c(1 - diag(cf_matrix)/apply(cf_matrix,1L,sum), 1 - sum(diag(cf_matrix))/sum(cf_matrix))
  cf_matrix <- rbind(cf_matrix, cf_total)
  cf_matrix <- cbind(cf_matrix, round(cf_error, 3L))

  if(!is.null(actual_names))
    dimnames(cf_matrix) = list(Actual = c(actual_names, "Totals"), Predicted = c(predict_names, "Error"))
  cf_matrix
}




.h2o.startModelJob <- function(conn = h2o.getConnection(), algo, params) {
  .key.validate(params$key)
  #---------- Force evaluate temporary ASTs ----------#
  ALL_PARAMS <- .h2o.__remoteSend(conn, method = "GET", .h2o.__MODEL_BUILDERS(algo))$model_builders[[algo]]$parameters

  params <- lapply(params, function(x) {if(is.integer(x)) x <- as.numeric(x); x})
  #---------- Check user parameter types ----------#
  error <- lapply(ALL_PARAMS, function(i) {
    e <- ""
    if (i$required && !(i$name %in% names(params)))
      e <- paste0("argument \"", i$name, "\" is missing, with no default\n")
    else if (i$name %in% names(params)) {
      # changing Java types to R types
      mapping <- .type.map[i$type,]
      type    <- mapping[1L, 1L]
      scalar  <- mapping[1L, 2L]
      if (is.na(type))
        stop("Cannot find type ", i$type, " in .type.map")
      if (scalar) { # scalar == TRUE
        if (type == "H2OModel")
            type <-  "character"
        if (!inherits(params[[i$name]], type))
          e <- paste0("\"", i$name , "\" must be of type ", type, ", but got ", class(params[[i$name]]), ".\n")
        else if ((length(i$values) > 1L) && !(params[[i$name]] %in% i$values)) {
          e <- paste0("\"", i$name,"\" must be in")
          for (fact in i$values)
            e <- paste0(e, " \"", fact, "\",")
          e <- paste(e, "but got", params[[i$name]])
        }
        if (inherits(params[[i$name]], 'numeric') && params[[i$name]] ==  Inf)
          params[[i$name]] <<- "Infinity"
        else if (inherits(params[[i$name]], 'numeric') && params[[i$name]] == -Inf)
          params[[i$name]] <<- "-Infinity"
      } else {      # scalar == FALSE
        k = which(params[[i$name]] == Inf | params[[i$name]] == -Inf)
        if (length(k) > 0)
          for (n in k)
            if (params[[i$name]][n] == Inf)
              params[[i$name]][n] <<- "Infinity"
            else
              params[[i$name]][n] <<- "-Infinity"
        if (!inherits(params[[i$name]], type))
          e <- paste0("vector of ", i$name, " must be of type ", type, ", but got ", class(params[[i$name]]), ".\n")
        else if (type == "character")
          params[[i$name]] <<- .collapse.char(params[[i$name]])
        else
          params[[i$name]] <<- .collapse(params[[i$name]])
      }
    }
    e
  })

  if(any(nzchar(error)))
    stop(error)

  #---------- Create parameter list to pass ----------#
  param_values <- lapply(params, function(i) {
    if(is(i, "H2OFrame"))
      i@frame_id
    else
      i
  })

  #---------- Validate parameters ----------#
  validation <- .h2o.__remoteSend(conn, method = "POST", paste0(.h2o.__MODEL_BUILDERS(algo), "/parameters"), .params = param_values)
  if(length(validation$validation_messages) != 0L) {
    error <- lapply(validation$validation_messages, function(i) {
      if( i$message_type == "ERROR" )
        paste0(i$message, ".\n")
      else ""
    })
    if(any(nzchar(error))) stop(error)
    warn <- lapply(validation$validation_messages, function(i) {
      if( i$message_type == "WARN" )
        paste0(i$message, ".\n")
      else ""
    })
    if(any(nzchar(warn))) warning(warn)
  }

  #---------- Build! ----------#
  res <- .h2o.__remoteSend(conn, method = "POST", .h2o.__MODEL_BUILDERS(algo), .params = param_values)

  job_key  <- res$job$key$name
  dest_key <- res$job$dest$name

  new("H2OModelFuture",conn=conn, job_key=job_key, model_id=dest_key)
}

.h2o.createModel <- function(conn = h2o.getConnection(), algo, params) {
 params$training_frame <- get("training_frame", parent.frame())
 tmp_train <- !.is.eval(params$training_frame)
 if( tmp_train ) {
    temp_train_key <- params$training_frame@frame_id
    .h2o.eval.frame(conn = conn, ast = params$training_frame@mutable$ast, frame_id = temp_train_key)
 }

 if (!is.null(params$validation_frame)){
    params$validation_frame <- get("validation_frame", parent.frame())
    tmp_valid <- !.is.eval(params$validation_frame)
    if( tmp_valid ) {
      temp_valid_key <- params$validation_frame@frame_id
      .h2o.eval.frame(conn = conn, ast = params$validation_frame@mutable$ast, frame_id = temp_valid_key)
    }
  }

  h2o.getFutureModel(.h2o.startModelJob(conn, algo, params))
}

h2o.getFutureModel <- function(object) {
  .h2o.__waitOnJob(object@conn, object@job_key)
  h2o.getModel(object@model_id, object@conn)
}

#' Predict on an H2O Model
#'
#' Obtains predictions from various fitted H2O model objects.
#'
#' This method dispatches on the type of H2O model to select the correct
#' prediction/scoring algorithm.
#'
#' @param object a fitted \linkS4class{H2OModel} object for which prediction is
#'        desired
#' @param newdata A \linkS4class{H2OFrame} object in which to look for
#'        variables with which to predict.
#' @param ... additional arguments to pass on.
#' @return Returns an \linkS4class{H2OFrame} object with probabilites and
#'         default predictions.
#' @seealso \code{link{h2o.deeplearning}}, \code{link{h2o.gbm}},
#'          \code{link{h2o.glm}}, \code{link{h2o.randomForest}} for model
#'          generation in h2o.
#' @export
predict.H2OModel <- function(object, newdata, ...) {
  if (missing(newdata)) {
    stop("predictions with a missing `newdata` argument is not implemented yet")
  }

  tmp_data <- !.is.eval(newdata)
  if( tmp_data ) {
    key  <- newdata@frame_id
    .h2o.eval.frame(conn=h2o.getConnection(), ast=newdata@mutable$ast, frame_id=key)
  }

  # Send keys to create predictions
  url <- paste0('Predictions/models/', object@model_id, '/frames/', newdata@frame_id)
  res <- .h2o.__remoteSend(object@conn, url, method = "POST")
  res <- res$model_metrics[[1L]]$predictions

  # Grab info to make data frame
  .h2o.parsedPredData(newdata@conn, res)
}
#' @rdname predict.H2OModel
#' @export
h2o.predict <- predict.H2OModel

h2o.crossValidate <- function(model, nfolds, model.type = c("gbm", "glm", "deeplearning"), params, strategy = c("mod1", "random"), ...)
{
  output <- data.frame()

  if( nfolds < 2 ) stop("`nfolds` must be greater than or equal to 2")
  if( missing(model) & missing(model.type) ) stop("must declare `model` or `model.type`")
  else if( missing(model) )
  {
    if(model.type == "gbm") model.type = "h2o.gbm"
    else if(model.type == "glm") model.type = "h2o.glm"
    else if(model.type == "deeplearning") model.type = "h2o.deeplearning"

    model <- do.call(model.type, c(params))
  }
  output[1, "fold_num"] <- -1
  output[1, "model_key"] <- model@model_id
  # output[1, "model"] <- model@model$mse_valid

  data <- params$training_frame
  data <- eval(data)
  data.len <- nrow(data)

  # nfold_vec <- h2o.sample(fr, 1:nfolds)
  nfold_vec <- sample(rep(1:nfolds, length.out = data.len), data.len)

  fnum_id <- as.h2o(nfold_vec, model@conn)
  fnum_id <- h2o.cbind(fnum_id, data)

  xval <- lapply(1:nfolds, function(i) {
      params$training_frame <- data[fnum_id$object != i, ]
      params$validation_frame <- data[fnum_id$object != i, ]
      fold <- do.call(model.type, c(params))
      output[(i+1), "fold_num"] <<- i - 1
      output[(i+1), "model_key"] <<- fold@model_id
      # output[(i+1), "cv_err"] <<- mean(as.vector(fold@model$mse_valid))
      fold
    })
  print(output)

  model
}

#' Model Performance Metrics in H2O
#'
#' Given a trained h2o model, compute its performance on the given
#' dataset
#'
#'
#' @param model An \linkS4class{H2OModel} object
#' @param data An \linkS4class{H2OFrame}. The model will make predictions
#'        on this dataset, and subsequently score them. The dataset should
#'        match the dataset that was used to train the model, in terms of
#'        column names, types, and dimensions. If data is passed in, then train and valid are ignored.
#' @param train A logical value indicating whether to return the training metrics (constructed during training).
#' @param valid A logical value indicating whether to return the validation metrics (constructed during training).
#' @param ... Extra args passed in for use by other functions.
#' @return Returns an object of the \linkS4class{H2OModelMetrics} subclass.
#' @examples
#' library(h2o)
#' localH2O <- h2o.init()
#' prosPath <- system.file("extdata", "prostate.csv", package="h2o")
#' prostate.hex <- h2o.uploadFile(localH2O, path = prosPath)
#' prostate.hex$CAPSULE <- as.factor(prostate.hex$CAPSULE)
#' prostate.gbm <- h2o.gbm(3:9, "CAPSULE", prostate.hex)
#' h2o.performance(model = prostate.gbm, data=prostate.hex)
#' @export
h2o.performance <- function(model, data=NULL, train=FALSE, valid=FALSE, ...) {
  # Some parameter checking
  if(!is(model, "H2OModel")) stop("`model` must an H2OModel object")
  if(!is.null(data) && !is(data, "H2OFrame")) stop("`data` must be an H2OFrame object")

  missingData <- missing(data) || is.null(data)
  trainingFrame <- model@parameters$training_frame
  data.frame_id <- if( missingData ) trainingFrame else data@frame_id
  if( !missingData && data.frame_id == trainingFrame ) {
    warning("Given data is same as the training data. Returning the training metrics.")
    return(model@model$training_metrics)
  }
  else if( missingData && !valid ) return(model@model$training_metrics)    # no data, valid is false, return the training metrics
  else if( missingData &&  valid ) {
    if( is.null(model@model$validation_metrics@metrics) ) return(NULL)
    else                                                  return(model@model$validation_metrics)  # no data, but valid is true, return the validation metrics
  }
  else if( !missingData ) {
    parms <- list()
    parms[["model"]] <- model@model_id
    parms[["frame"]] <- data.frame_id
    res <- .h2o.__remoteSend(model@conn, method = "POST", .h2o.__MODEL_METRICS(model@model_id,data.frame_id), .params = parms)

    ####
    # FIXME need to do the client-side filtering...  PUBDEV-874:   https://0xdata.atlassian.net/browse/PUBDEV-874
    model_metrics <- Filter(function(mm) { mm$frame$name==data.frame_id}, res$model_metrics)[[1]]   # filter on data.frame_id, R's builtin Filter function
    #
    ####
    metrics <- model_metrics[!(names(model_metrics) %in% c("__meta", "names", "domains", "model_category"))]
    model_category <- model_metrics$model_category
    Class <- paste0("H2O", model_category, "Metrics")
    metrics$frame <- list()
    metrics$frame$name <- data.frame_id
    new(Class     = Class,
        algorithm = model@algorithm,
        on_train  = missingData,
        metrics   = metrics)
  } else {
    warning("Shouldn't be here, returning NULL")
    return(NULL)
  }
}

#' Retrieve an H2O AUC metric
#'
#' Retrieves the AUC value from an \linkS4class{H2OBinomialMetrics}.
#'
#' @param object An \linkS4class{H2OBinomialMetrics} object.
#' @param train Retrieve the training AUC
#' @param valid Retrieve the validation AUC
#' @param \dots extra arguments to be passed if `object` is of type
#'              \linkS4class{H2OModel} (e.g. train=TRUE)
#' @seealso \code{\link{h2o.giniCoef}} for the Gini coefficient,
#'          \code{\link{h2o.mse}} for MSE, and \code{\link{h2o.metric}} for the
#'          various threshold metrics. See \code{\link{h2o.performance}} for
#'          creating H2OModelMetrics objects.
#' @examples
#' library(h2o)
#' h2o.init()
#'
#' prosPath <- system.file("extdata", "prostate.csv", package="h2o")
#' hex <- h2o.uploadFile(prosPath)
#'
#' hex[,2] <- as.factor(hex[,2])
#' model <- h2o.gbm(x = 3:9, y = 2, training_frame = hex, distribution = "bernoulli")
#' perf <- h2o.performance(model, hex)
#' h2o.auc(perf)
#' @export
h2o.auc <- function(object, train=FALSE, valid=FALSE, ...) {
  if(is(object, "H2OBinomialMetrics")){
    object@metrics$AUC
  } else if( is(object, "H2OModel") ) {
    l <- list(...)
    l <- .trainOrValid(l)
    l$train <- l$train || train
    l$valid <- l$valid || valid
    if( l$valid ) return(object@model$validation_metrics$AUC)
    else          return(object@model$training_metrics$AUC  )
  } else {
    warning(paste0("No AUC for ",class(object)))
    return(NULL)
  }
}

#' Retrieve the GINI Coefficcient
#'
#' Retrieves the GINI coefficient from an \linkS4class{H2OBinomialMetrics}.
#'
#' @param object an \linkS4class{H2OBinomialMetrics} object.
#' @param \dots extra arguments to be passed if `object` is of type
#'              \linkS4class{H2OModel} (e.g. train=TRUE)
#' @seealso \code{\link{h2o.auc}} for AUC,  \code{\link{h2o.giniCoef}} for the
#'          GINI coefficient, and \code{\link{h2o.metric}} for the various. See
#'          \code{\link{h2o.performance}} for creating H2OModelMetrics objects.
#'          threshold metrics.
#' @examples
#' library(h2o)
#' h2o.init()
#'
#' prosPath <- system.file("extdata", "prostate.csv", package="h2o")
#' hex <- h2o.uploadFile(prosPath)
#'
#' hex[,2] <- as.factor(hex[,2])
#' model <- h2o.gbm(x = 3:9, y = 2, training_frame = hex, distribution = "bernoulli")
#' perf <- h2o.performance(model, hex)
#' h2o.giniCoef(perf)
#' @export
h2o.giniCoef <- function(object, ...) {
  if(is(object, "H2OBinomialMetrics")){
    object@metrics$Gini
  }
  else{
    warning(paste0("No Gini for ",class(object)))
    return(NULL)
  }
}
#' Retrieves Mean Squared Error Value
#'
#' Retrieves the mean squared error value from an \linkS4class{H2OModelMetrics}
#' object.
#'
#' This function only supports \linkS4class{H2OBinomialMetrics},
#' \linkS4class{H2OMultinomialMetrics}, and \linkS4class{H2ORegressionMetrics} objects.
#'
#' @param object An \linkS4class{H2OModelMetrics} object of the correct type.
#' @param train Retrieve the training metric.
#' @param valid Retreive the validation metric.
#' @param ... Extra arguments to be passed if `object` is of type \linkS4class{H2OModel} (e.g. train=TRUE)
#' @seealso \code{\link{h2o.auc}} for AUC, \code{\link{h2o.mse}} for MSE, and
#'          \code{\link{h2o.metric}} for the various threshold metrics. See
#'          \code{\link{h2o.performance}} for creating H2OModelMetrics objects.
#' @examples
#' library(h2o)
#' h2o.init()
#'
#' prosPath <- system.file("extdata", "prostate.csv", package="h2o")
#' hex <- h2o.uploadFile(prosPath)
#'
#' hex[,2] <- as.factor(hex[,2])
#' model <- h2o.gbm(x = 3:9, y = 2, training_frame = hex, distribution = "bernoulli")
#' perf <- h2o.performance(model, hex)
#' h2o.mse(perf)
#' @export
h2o.mse <- function(object, train=FALSE, valid=FALSE, ...) {
  if(is(object, "H2OBinomialMetrics") || is(object, "H2OMultinomialMetrics") || is(object, "H2ORegressionMetrics")){
    object@metrics$MSE
  } else {
    l <- list(...)
    l <- .trainOrValid(l)
    l$train <- l$train || train
    l$valid <- l$valid || valid
<<<<<<< HEAD
    if( l$valid ) m <- object@model$validation_metrics@metrics
    else          m <- object@model$training_metrics@metrics

    if( is(object, "H2OClusteringModel") ) return( m$centroid_stats$within_sum_of_squares )
    else if(      is(object, "H2OModel") ) return( m$MSE                                  )
    else {
=======
    if( is(object, "H2OClusteringModel") ) {
      if( l$valid ) return(object@model$validation_metrics@metrics$centroid_stats$within_sum_of_squares)
      else          return(object@model$training_metrics@metrics$centroid_stats$within_sum_of_squares  )
    } else if( is(object, "H2OModel") ) {
      if( l$valid ) return(object@model$validation_metrics$MSE)
      else          return(object@model$training_metrics$MSE  )
    } else {
>>>>>>> 0bb72269
      warning(paste0("No MSE for ",class(object)))
      return(NULL)
    }
  }
}

#' Retrieve the Log Loss Value
#'
#' Retrieves the log loss output for a \linkS4class{H2OBinomialMetrics} or
#' \linkS4class{H2OMultinomialMetrics} object
#'
#' @param object a \linkS4class{H2OModelMetrics} object of the correct type.
#' @param train Retrieve the training metric.
#' @param valid Retreive the validation metric.
#' @param \dots Extra arguments to be passed if `object` is of type
#'        \linkS4class{H2OModel} (e.g. train=TRUE)
#' @export
h2o.logloss <- function(object, train=FALSE, valid=FALSE, ...) {
  if(is(object, "H2OBinomialMetrics") || is(object, "H2OMultinomialMetrics"))
    object@metrics$logloss
  else if( is(object, "H2OModel") ) {
    l <- list(...)
    l <- .trainOrValid(l)
    l$train <- l$train || train
    l$valid <- l$valid || valid
    if( l$valid ) return(object@model$validation_metrics@metrics$logloss)
<<<<<<< HEAD
    else          return(object@model$training_metrics@metrics$logloss  )

=======
    else          return(object@model$training_metrics@metrics$logloss)
>>>>>>> 0bb72269
  } else  {
    warning(paste("No log loss for",class(object)))
    return(NULL)
  }
}

#'
#' Retrieve the variable importance.
#'
#' @param object An \linkS4class{H2OModel} object.
#' @param \dots further arguments to be passed on (currently unimplemented)
#' @export
h2o.varimp <- function(object, ...) {
  o <- object
  if( is(o, "H2OModel") ) {
    vi <- o@model$variable_importances
    if( is.null(vi) ) return(NULL)
    print( vi )
    invisible( vi )
  } else {
    warning( paste0("No variable importances for ", class(o)) )
    return(NULL)
  }
}

#'
#' Retrieve Model Score History
#'
#' @param object An \linkS4class{H2OModel} object.
#' @param \dots further arguments to be passed on (currently unimplemented)
#' @export
h2o.scoreHistory <- function(object, ...) {
  o <- object
  if( is(o, "H2OModel") ) {
    sh <- o@model$scoring_history
    if( is.null(sh) ) return(NULL)
    print( sh )
    invisible( sh )
  } else {
    warning( paste0("No score history for ", class(o)) )
    return(NULL)
  }
}

#'
#' Retrieve the Hit Ratios
#'
#' @param object An \linkS4class{H2OModel} object.
#' @param \dots further arguments to be passed on (currently unimplemented)
#' @param train Retrieve the training metric.
#' @param valid Retreive the validation metric.
#' @export
h2o.hit_ratio_table <- function(object, train=FALSE, valid=FALSE, ...) {
  o <- object
  hrt <- NULL

  # get the hrt if o is a model
  if( is(o, "H2OModel") ) {
    hrt <- o@model$training_metrics@metrics$hit_ratio_table  # by default grab the training metrics hrt
    l <- list(...)
    if( length(l)==0 && (train || valid) ) {
      l$train <- train
      l$valid <- valid
    }
    if( length(l)!=0L ) {
      l <- .trainOrValid(l)
      if( l$valid )  hrt <- o@model$validation_metrics@metrics$hit_ratio_table  # otherwise get the validation_metrics hrt
    }

  # if o is a data.frame, then the hrt was passed in -- just for pretty printing
  } else if( is(o, "data.frame") ) hrt <- o

  # warn if we got something unexpected...
  else warning( paste0("No hit ratio table for ", class(o)) )

  # if hrt not NULL, pretty print
<<<<<<< HEAD
  if( !is.null(hrt) ) print(hrt)
=======
  if( !is.null(hrt) ) {
    nr  <- nrow(hrt)
    if( is.null(hrt) ) return(NULL)
    print( hrt )
  }
>>>>>>> 0bb72269
  invisible( hrt )  # return something
}

#' H2O Model Metric Accessor Functions
#'
#' A series of functions that retrieve model metric details.
#'
#' Many of these functions have an optional thresholds parameter. Currently
#' only increments of 0.1 are allowed. If not specified, the functions will
#' return all possible values. Otherwise, the function will return the value for
#' the indicated threshold.
#'
#' Currently, the these functions are only supported by
#' \linkS4class{H2OBinomialMetrics} objects.
#'
#' @param object An \linkS4class{H2OModelMetrics} object of the correct type.
#' @param thresholds A value or a list of values between 0.0 and 1.0.
#' @param metric A specified paramter to retrieve.
#' @return Returns either a single value, or a list of values.
#' @seealso \code{\link{h2o.auc}} for AUC, \code{\link{h2o.giniCoef}} for the
#'          GINI coefficient, and \code{\link{h2o.mse}} for MSE. See
#'          \code{\link{h2o.performance}} for creating H2OModelMetrics objects.
#' @examples
#' library(h2o)
#' h2o.init()
#'
#' prosPath <- system.file("extdata", "prostate.csv", package="h2o")
#' hex <- h2o.uploadFile(prosPath)
#'
#' hex[,2] <- as.factor(hex[,2])
#' model <- h2o.gbm(x = 3:9, y = 2, training_frame = hex, distribution = "bernoulli")
#' perf <- h2o.performance(model, hex)
#' h2o.F1(perf)
#' @export
h2o.metric <- function(object, thresholds, metric) {
  if(is(object, "H2OBinomialMetrics")){
    if(!missing(thresholds)) {
      t <- as.character(thresholds)
      t[t=="0"] <- "0.0"
      t[t=="1"] <- "1.0"
      if(!all(t %in% rownames(object@metrics$thresholds_and_metric_scores))) {
        stop(paste0("User-provided thresholds: ", paste(t,collapse=', '), ", are not a subset of the available thresholds: ", paste(rownames(object@metrics$thresholds_and_metric_scores), collapse=', ')))
      }
      else {
        output <- object@metrics$thresholds_and_metric_scores[t, metric]
        names(output) <- t
        output
      }
    }
    else {
      output <- object@metrics$thresholds_and_metric_scores[, metric]
      names(output) <- rownames(object@metrics$thresholds_and_metric_scores)
      output
    }
  }
  else{
    stop(paste0("No ", metric, " for ",class(object)))
  }
}

#' @rdname h2o.metric
#' @export
h2o.F0point5 <- function(object, thresholds){
  h2o.metric(object, thresholds, "f0point5")
}

#' @rdname h2o.metric
#' @export
h2o.F1 <- function(object, thresholds){
  h2o.metric(object, thresholds, "f1")
}

#' @rdname h2o.metric
#' @export
h2o.F2 <- function(object, thresholds){
  h2o.metric(object, thresholds, "f2")
}

#' @rdname h2o.metric
#' @export
h2o.accuracy <- function(object, thresholds){
  h2o.metric(object, thresholds, "accuracy")
}

#' @rdname h2o.metric
#' @export
h2o.error <- function(object, thresholds){
  h2o.metric(object, thresholds, "error")
}

#' @rdname h2o.metric
#' @export
h2o.maxPerClassError <- function(object, thresholds){
  1.0-h2o.metric(object, thresholds, "min_per_class_accuracy")
}

#' @rdname h2o.metric
#' @export
h2o.mcc <- function(object, thresholds){
  h2o.metric(object, thresholds, "absolute_MCC")
}

#' @rdname h2o.metric
#' @export
h2o.precision <- function(object, thresholds){
  h2o.metric(object, thresholds, "precision")
}

#' @rdname h2o.metric
#' @export
h2o.tpr <- function(object, thresholds){
  h2o.metric(object, thresholds, "tpr")
}

#' @rdname h2o.metric
#' @export
h2o.fpr <- function(object, thresholds){
  h2o.metric(object, thresholds, "fpr")
}

#' @rdname h2o.metric
#' @export
h2o.fnr <- function(object, thresholds){
  h2o.metric(object, thresholds, "fnr")
}

#' @rdname h2o.metric
#' @export
h2o.tnr <- function(object, thresholds){
  h2o.metric(object, thresholds, "tnr")
}

#' @rdname h2o.metric
#' @export
h2o.recall <- function(object, thresholds){
  h2o.metric(object, thresholds, "tpr")
}

#' @rdname h2o.metric
#' @export
h2o.sensitivity <- function(object, thresholds){
  h2o.metric(object, thresholds, "tpr")
}

#' @rdname h2o.metric
#' @export
h2o.fallout <- function(object, thresholds){
  h2o.metric(object, thresholds, "fpr")
}

#' @rdname h2o.metric
#' @export
h2o.missrate <- function(object, thresholds){
  h2o.metric(object, thresholds, "fnr")
}

#' @rdname h2o.metric
#' @export
h2o.specificity <- function(object, thresholds){
  h2o.metric(object, thresholds, "tnr")
}

#
#
h2o.find_threshold_by_max_metric <- function(object, metric) {
  if(!is(object, "H2OBinomialMetrics")) stop(paste0("No ", metric, " for ",class(object)))
  max_metrics <- object@metrics$max_criteria_and_metric_scores
  max_metrics[match(metric,max_metrics$metric),"threshold"]
}

#
# No duplicate thresholds allowed
h2o.find_row_by_threshold <- function(object, threshold) {
  if(!is(object, "H2OBinomialMetrics")) stop(paste0("No ", threshold, " for ",class(object)))
  tmp <- object@metrics$thresholds_and_metric_scores
  res <- tmp[abs(as.numeric(tmp$threshold) - threshold) < 1e-8,]
  if( nrow(res) > 1  ) res <- res[1]
  if( nrow(res) != 1 ) stop("Duplicate or not-found thresholds")
  res
}

#'
#' Retrieve the Model Centers
#'
#' @param object An \linkS4class{H2OClusteringModel} object.
#' @param \dots further arguments to be passed on (currently unimplemented)
#' @export
h2o.centers <- function(object, ...) { as.data.frame(object@model$centers[,-1]) }

#'
#' Retrieve the Model Centers STD
#'
#' @param object An \linkS4class{H2OClusteringModel} object.
#' @param \dots further arguments to be passed on (currently unimplemented)
#' @export
h2o.centersSTD <- function(object, ...) { as.data.frame(object@model$centers_std)[,-1] }

#'
#' Get the Within MSE
#'
#' @param object An \linkS4class{H2OClusteringModel} object.
#' @param \dots further arguments to be passed on (currently unimplemented)
#' @export
h2o.within_mse <- function(object, ...) { h2o.mse(object, ...) }

#'
#' Get the average wtihin sum of squares.
#'
#' @param object An \linkS4class{H2OClusteringModel} object.
#' @param train Retrieve the training metric.
#' @param valid Retreive the validation metric.
#' @param \dots further arguments to be passed on (currently unimplemented)
#' @export
h2o.avg_within_ss <- function(object, train=FALSE, valid=FALSE, ...) {
  l <- list(...)
  l <- .trainOrValid(l)
  l$train <- l$train || train
  l$valid <- l$valid || valid
  if( l$valid ) return(object@model$validation_metrics@metrics$avg_within_ss)
  else          return(object@model$training_metrics@metrics$avg_within_ss  )
<<<<<<< HEAD

=======
>>>>>>> 0bb72269
}

#'
#' Get the average between sum of squares.
#'
#' @param object An \linkS4class{H2OClusteringModel} object.
#' @param train Retrieve the training metric.
#' @param valid Retreive the validation metric.
#' @param \dots further arguments to be passed on (currently unimplemented)
#' @export
h2o.avg_between_ss <- function(object, train=FALSE, valid=FALSE, ...) {
  l <- list(...)
  l <- .trainOrValid(l)
  l$train <- l$train || train
  l$valid <- l$valid || valid
  if( l$valid ) return(object@model$validation_metrics@metrics$avg_between_ss)
  else          return(object@model$training_metrics@metrics$avg_between_ss  )
}

#'
#' Get the average sum of squares.
#'
#' @param object An \linkS4class{H2OClusteringModel} object.
#' @param train Retrieve the training metric.
#' @param valid Retreive the validation metric.
#' @param \dots further arguments to be passed on (currently unimplemented)
#' @export
h2o.avg_ss <- function(object,train=FALSE, valid=FALSE, ...) {
  l <- list(...)
  l <- .trainOrValid(l)
  l$train <- l$train || train
  l$valid <- l$valid || valid
  if( l$valid ) return(object@model$validation_metrics@metrics$avg_ss)
<<<<<<< HEAD
  else          return(object@model$training_metrics@metrics$avg_ss  )
=======
  else          return(object@model$training_metrics@metrics$avg_ss)
>>>>>>> 0bb72269
}

#'
#' Retrieve the number of iterations.
#'
#' @param object An \linkS4class{H2OClusteringModel} object.
#' @param \dots further arguments to be passed on (currently unimplemented)
#' @export
h2o.num_iterations <- function(object) { object@model$model_summary$number_of_iterations }

#'
#' Retrieve the cluster sizes
#'
#' @param object An \linkS4class{H2OClusteringModel} object.
#' @param train Retrieve the training metric.
#' @param valid Retrieve the validation metric.
#' @param \dots further arguments to be passed on (currently unimplemented)
#' @export
h2o.cluster_sizes <- function(object, train=FALSE,valid=FALSE, ...) {
  l <- list(...)
  l <- .trainOrValid(l)
  l$train <- l$train || train
  l$valid <- l$valid || valid
  if( l$valid ) return(object@model$validation_metrics@metrics$centroid_stats$size)
<<<<<<< HEAD
  else          return(object@model$training_metrics@metrics$centroid_stats$size  )
=======
  else          return(object@model$training_metrics@metrics$centroid_stats$size)
>>>>>>> 0bb72269
}

#'
#' Print the Model Summary
#'
#' @param object An \linkS4class{H2OModel} object.
#' @param ... further arguments to be passed on (currently unimplemented)
#' @export
setMethod("summary", "H2OModel", function(object, ...) {
  o <- object
  m <- o@model
  cat("Model Details:\n")
  cat("==============\n\n")
  cat(class(o), ": ", o@algorithm, "\n", sep = "")
  cat("Model Key: ", o@model_id, "\n")

  # summary
  print(m$model_summary)

  # metrics
  cat("\n")
  if( !is.null(m$training_metrics) && !is.null(m$training_metrics@metrics) ) print(m$training_metrics)
  cat("\n")
  if( !is.null(m$validation_metrics) && !is.null(m$validation_metrics@metrics) ) print(m$validation_metrics)

  # History
  cat("\n")
  h2o.scoreHistory(o)

  # Varimp
  cat("\n")
  if( !is.null( m$variable_importances ) ) {
    cat("Variable Importances: (Extract with `h2o.varimp`) \n")
    cat("=================================================\n\n")
    h2o.varimp(o)
  }
})

#' Access H2O Confusion Matrices
#'
#' Retrieve either a single or many confusion matrices from H2O objects.
#'
#' The \linkS4class{H2OModelMetrics} version of this function will only take
#' \linkS4class{H2OBinomialMetrics} or \linkS4class{H2OMultinomialMetrics}
#' objects. If no threshold is specified, all possible thresholds are selected.
#'
#' @param object Either an \linkS4class{H2OModel} object or an
#'        \linkS4class{H2OModelMetrics} object.
#' @param newdata An \linkS4class{H2OFrame} object that can be scored on.
#'        Requires a valid response column.
#' @param thresholds (Optional) A value or a list of values between 0.0 and 1.0.
#'        This value is only used in the case of
#'        \linkS4class{H2OBinomialMetrics} objects.
#' @param train Retrieve the training metric.
#' @param valid Retreive the validation metric.
#' @param ... Extra arguments for extracting train or valid confusion matrices.
#' @return Calling this function on \linkS4class{H2OModel} objects returns a
#'         confusion matrix corresponding to the \code{\link{predict}} function.
#'         If used on an \linkS4class{H2OBinomialMetrics} object, returns a list
#'         of matrices corresponding to the number of thresholds specified.
#' @seealso \code{\link{predict}} for generating prediction frames,
#'          \code{\link{h2o.performance}} for creating
#'          \linkS4class{H2OModelMetrics}.
#' @examples
#' library(h2o)
#' h2o.init()
#' prosPath <- system.file("extdata", "prostate.csv", package="h2o")
#' hex <- h2o.uploadFile(prosPath)
#' hex[,2] <- as.factor(hex[,2])
#' model <- h2o.gbm(x = 3:9, y = 2, training_frame = hex, distribution = "bernoulli")
#' h2o.confusionMatrix(model, hex)
#' # Generating a ModelMetrics object
#' perf <- h2o.performance(model, hex)
#' h2o.confusionMatrix(perf)
#' @export
setGeneric("h2o.confusionMatrix", function(object, ...) {})

#' @rdname h2o.confusionMatrix
#' @export
setMethod("h2o.confusionMatrix", "H2OModel", function(object, newdata, train=FALSE, valid=FALSE, ...) {
  if( missing(newdata) ) {
    l <- list(...)
    l <- .trainOrValid(l)
    l$train <- l$train || train
    l$valid <- l$valid || valid
<<<<<<< HEAD
    if( l$valid ) return( h2o.confusionMatrix(object@model$validation_metrics) )
    else          return( h2o.confusionMatrix(object@model$training_metrics)   )
=======
    if( l$valid ) return(h2o.confusionMatrix(object@model$validation_metrics))
    else          return(h2o.confusionMatrix(object@model$training_metrics))
>>>>>>> 0bb72269
  }
  tmp <- !.is.eval(newdata)
  if( tmp ) {
    temp_key <- newdata@frame_id
    .h2o.eval.frame(conn = newdata@conn, ast = newdata@mutable$ast, frame_id = temp_key)
  }

  url <- paste0("Predictions/models/",object@model_id, "/frames/", newdata@frame_id)
  res <- .h2o.__remoteSend(object@conn, url, method="POST")

  # Make the correct class of metrics object
  metrics <- new(sub("Model", "Metrics", class(object)), algorithm=object@algorithm, metrics= res$model_metrics[[1L]])
  h2o.confusionMatrix(metrics)
})

# TODO: Need to put this in a better place
.trainOrValid <- function(l) {
  if( is.null(l)  || length(l) == 0) l$train      <- TRUE   # do train by default
  if( is.null(l$train)             ) l$train      <- FALSE
  if( is.null(l$training)          ) l$training   <- FALSE
  if( is.null(l$validation)        ) l$validation <- FALSE
  if( is.null(l$test)              ) l$test       <- FALSE
  if( is.null(l$valid)             ) l$valid      <- FALSE
  if( is.null(l$testing)           ) l$testing    <- FALSE
  l$train <- l$train || l$training
  l$valid <- l$valid || l$validation || l$test || l$testing
  l
}

#' @rdname h2o.confusionMatrix
#' @export
setMethod("h2o.confusionMatrix", "H2OModelMetrics", function(object, thresholds) {
  if( !is(object, "H2OBinomialMetrics") ) {
    if( is(object, "H2OMultinomialMetrics") )
      return(object@metrics$cm$table)
    warning(paste0("No Confusion Matrices for ",class(object)))
    return(NULL)
  }
  # H2OBinomial case
  if( missing(thresholds) )
    thresholds <- list(h2o.find_threshold_by_max_metric(object,"f1"))
  thresh2d <- object@metrics$thresholds_and_metric_scores
  max_metrics <- object@metrics$max_criteria_and_metric_scores
  p <- max_metrics[match("tps",max_metrics$Metric),3]
  n <- max_metrics[match("fps",max_metrics$Metric),3]
  m <- lapply(thresholds,function(t) {
    row <- h2o.find_row_by_threshold(object,t)
<<<<<<< HEAD
    row.names <- c("X0", "X1")
    col.names <- c("Act/Pred", row.names, "Error", "Rate")
    col0 <- row.names
    col1 <- c(row$tns, row$fns)
    col2 <- c(row$fps, row$tps)
    col3 <- c(row$fps/(row$tns+row$fps), row$fns/(row$fns+row$tps))
    col4 <- c(paste0(" = ",row$fps, "/", row$tns+row$fps), paste0(" = ", row$fns, "/", row$fns+row$tps))
    fmts <- c("%s", "%i", "%i", "%f", "%s")
    tbl <- data.frame(col0,col1,col2,col3,col4)
    rownames(tbl) <- row.names
    colnames(tbl) <- col.names
    attr(tbl, "header") <- "Confusion Matrix"
    attr(tbl, "formats") <- fmts
    oldClass(tbl) <- c("H2OTable", "data.frame")
    rownames(tbl) <- NULL
    tbl
  })
  if( length(m)==1L ) return( m[[1L]] )  # just the one matrix... return it raw (unlisted)
=======
    tns <- row$tns; fps <- row$fps; fns <- row$fns; tps <- row$tps;
    rnames <- c("X0", "X1")
    cnames <- c("Act/Pred", rnames, "Error", "Rate")
    col0 <- rnames
    col1 <- c(tns, fns)
    col2 <- c(fps, tps)
    col3 <- c(fps/(fps+tns), fns/(fns+tps))
    col4 <- c( paste0(" =", fps, "/", fps+tns), paste0(" =", fns, "/", fns+tps) )
    fmts <- c("%s", "%i", "%i", "%f", "%s")
    tbl <- data.frame(col0,col1,col2,col3,col4)
    colnames(tbl) <- cnames
    attr(tbl, "header") <- "Confusion Matrix"
    attr(tbl, "formats") <- fmts
    oldClass(tbl) <- c("H2OTable", "data.frame")
    tbl
  })
  if( length(m) == 1L ) return( m[[1L]] )
>>>>>>> 0bb72269
  m
})

#' @export
plot.H2OModel <- function(x, ...) {
  if( is(x, "H2OBinomialModel") ) {
    if( !is.null(x@model$validation_metrics@metrics) ) metrics <- x@model$validation_metrics
    else                                               metrics <- x@model$training_metrics
    plot.H2OBinomialMetrics(metrics, ...)
  } else NULL
}

#' @export
plot.H2OBinomialMetrics <- function(x, type = "roc", ...) {
  # TODO: add more types (i.e. cutoffs)
  if(!type %in% c("roc")) stop("type must be 'roc'")
  if(type == "roc") {
    xaxis <- "False Positive Rate"; yaxis = "True Positive Rate"
    main <- paste(yaxis, "vs", xaxis)
    if( x@on_train ) main <- paste(main, "(on train)")
    else             main <- paste(main, "(on valid)")
    plot(x@metrics$thresholds_and_metric_scores$fpr, x@metrics$thresholds_and_metric_scores$tpr, main = main, xlab = xaxis, ylab = yaxis, ...)
    abline(0, 1, lty = 2)
  }
}

#' @export
screeplot.H2ODimReductionModel <- function(x, npcs, type = "barplot", main, ...) {
  if(x@algorithm != "pca") stop("x must be a H2O PCA model")
  if(missing(npcs))
    npcs = min(10, x@model$parameters$k)
  else if(!is.numeric(npcs) || npcs < 1 || npcs > x@model$parameters$k)
    stop(paste("npcs must be a positive integer between 1 and", x@model$parameters$k, "inclusive"))

  if(missing(main))
    main = paste("h2o.prcomp(", strtrim(x@parameters$training_frame, 20), ")", sep="")

  if(type == "barplot")
    barplot(x@model$std_deviation[1:npcs]^2, main = main, ylab = "Variances", ...)
  else if(type == "lines")
    lines(x@model$std_deviation[1:npcs]^2, main = main, ylab = "Variances", ...)
  else
    stop("type must be either 'barplot' or 'lines'")
}

# Handles ellipses
.model.ellipses <- function(dots) {
  lapply(names(dots), function(type) {
    stop(paste0('\n  unexpected argument "',
                type,'", is this legacy code? Try ?h2o.shim'), call. = FALSE)
  })
}<|MERGE_RESOLUTION|>--- conflicted
+++ resolved
@@ -469,22 +469,12 @@
     l <- .trainOrValid(l)
     l$train <- l$train || train
     l$valid <- l$valid || valid
-<<<<<<< HEAD
     if( l$valid ) m <- object@model$validation_metrics@metrics
     else          m <- object@model$training_metrics@metrics
 
     if( is(object, "H2OClusteringModel") ) return( m$centroid_stats$within_sum_of_squares )
     else if(      is(object, "H2OModel") ) return( m$MSE                                  )
     else {
-=======
-    if( is(object, "H2OClusteringModel") ) {
-      if( l$valid ) return(object@model$validation_metrics@metrics$centroid_stats$within_sum_of_squares)
-      else          return(object@model$training_metrics@metrics$centroid_stats$within_sum_of_squares  )
-    } else if( is(object, "H2OModel") ) {
-      if( l$valid ) return(object@model$validation_metrics$MSE)
-      else          return(object@model$training_metrics$MSE  )
-    } else {
->>>>>>> 0bb72269
       warning(paste0("No MSE for ",class(object)))
       return(NULL)
     }
@@ -511,12 +501,8 @@
     l$train <- l$train || train
     l$valid <- l$valid || valid
     if( l$valid ) return(object@model$validation_metrics@metrics$logloss)
-<<<<<<< HEAD
     else          return(object@model$training_metrics@metrics$logloss  )
 
-=======
-    else          return(object@model$training_metrics@metrics$logloss)
->>>>>>> 0bb72269
   } else  {
     warning(paste("No log loss for",class(object)))
     return(NULL)
@@ -593,15 +579,7 @@
   else warning( paste0("No hit ratio table for ", class(o)) )
 
   # if hrt not NULL, pretty print
-<<<<<<< HEAD
   if( !is.null(hrt) ) print(hrt)
-=======
-  if( !is.null(hrt) ) {
-    nr  <- nrow(hrt)
-    if( is.null(hrt) ) return(NULL)
-    print( hrt )
-  }
->>>>>>> 0bb72269
   invisible( hrt )  # return something
 }
 
@@ -822,10 +800,7 @@
   l$valid <- l$valid || valid
   if( l$valid ) return(object@model$validation_metrics@metrics$avg_within_ss)
   else          return(object@model$training_metrics@metrics$avg_within_ss  )
-<<<<<<< HEAD
-
-=======
->>>>>>> 0bb72269
+
 }
 
 #'
@@ -859,11 +834,7 @@
   l$train <- l$train || train
   l$valid <- l$valid || valid
   if( l$valid ) return(object@model$validation_metrics@metrics$avg_ss)
-<<<<<<< HEAD
   else          return(object@model$training_metrics@metrics$avg_ss  )
-=======
-  else          return(object@model$training_metrics@metrics$avg_ss)
->>>>>>> 0bb72269
 }
 
 #'
@@ -888,11 +859,7 @@
   l$train <- l$train || train
   l$valid <- l$valid || valid
   if( l$valid ) return(object@model$validation_metrics@metrics$centroid_stats$size)
-<<<<<<< HEAD
   else          return(object@model$training_metrics@metrics$centroid_stats$size  )
-=======
-  else          return(object@model$training_metrics@metrics$centroid_stats$size)
->>>>>>> 0bb72269
 }
 
 #'
@@ -978,13 +945,8 @@
     l <- .trainOrValid(l)
     l$train <- l$train || train
     l$valid <- l$valid || valid
-<<<<<<< HEAD
     if( l$valid ) return( h2o.confusionMatrix(object@model$validation_metrics) )
     else          return( h2o.confusionMatrix(object@model$training_metrics)   )
-=======
-    if( l$valid ) return(h2o.confusionMatrix(object@model$validation_metrics))
-    else          return(h2o.confusionMatrix(object@model$training_metrics))
->>>>>>> 0bb72269
   }
   tmp <- !.is.eval(newdata)
   if( tmp ) {
@@ -1032,26 +994,6 @@
   n <- max_metrics[match("fps",max_metrics$Metric),3]
   m <- lapply(thresholds,function(t) {
     row <- h2o.find_row_by_threshold(object,t)
-<<<<<<< HEAD
-    row.names <- c("X0", "X1")
-    col.names <- c("Act/Pred", row.names, "Error", "Rate")
-    col0 <- row.names
-    col1 <- c(row$tns, row$fns)
-    col2 <- c(row$fps, row$tps)
-    col3 <- c(row$fps/(row$tns+row$fps), row$fns/(row$fns+row$tps))
-    col4 <- c(paste0(" = ",row$fps, "/", row$tns+row$fps), paste0(" = ", row$fns, "/", row$fns+row$tps))
-    fmts <- c("%s", "%i", "%i", "%f", "%s")
-    tbl <- data.frame(col0,col1,col2,col3,col4)
-    rownames(tbl) <- row.names
-    colnames(tbl) <- col.names
-    attr(tbl, "header") <- "Confusion Matrix"
-    attr(tbl, "formats") <- fmts
-    oldClass(tbl) <- c("H2OTable", "data.frame")
-    rownames(tbl) <- NULL
-    tbl
-  })
-  if( length(m)==1L ) return( m[[1L]] )  # just the one matrix... return it raw (unlisted)
-=======
     tns <- row$tns; fps <- row$fps; fns <- row$fns; tps <- row$tps;
     rnames <- c("X0", "X1")
     cnames <- c("Act/Pred", rnames, "Error", "Rate")
@@ -1069,7 +1011,6 @@
     tbl
   })
   if( length(m) == 1L ) return( m[[1L]] )
->>>>>>> 0bb72269
   m
 })
 
