package hex.tree.gbm;

import hex.Distribution;
import hex.ModelCategory;
import hex.schemas.GBMV3;
import hex.tree.*;
import hex.tree.DTree.DecidedNode;
import hex.tree.DTree.LeafNode;
import hex.tree.DTree.UndecidedNode;
import water.*;
import water.exceptions.H2OModelBuilderIllegalArgumentException;
import water.fvec.C0DChunk;
import water.fvec.Chunk;
import water.fvec.Frame;
<<<<<<< HEAD
import water.util.Log;
import water.util.Timer;
import water.util.ArrayUtils;
=======
import water.util.*;

import java.util.Arrays;
import java.util.Map;
>>>>>>> ac26cf2d

/** Gradient Boosted Trees
 *
 *  Based on "Elements of Statistical Learning, Second Edition, page 387"
 */
public class GBM extends SharedTree<GBMModel,GBMModel.GBMParameters,GBMModel.GBMOutput> {
  @Override public ModelCategory[] can_build() {
    return new ModelCategory[]{
      ModelCategory.Regression,
      ModelCategory.Binomial,
      ModelCategory.Multinomial,
    };
  }

  @Override public BuilderVisibility builderVisibility() { return BuilderVisibility.Stable; }

  // Called from an http request
  public GBM( GBMModel.GBMParameters parms) { super("GBM",parms); init(false); }

  @Override public GBMV3 schema() { return new GBMV3(); }

  /** Start the GBM training Job on an F/J thread.
   * @param work
   * @param restartTimer*/
  @Override public Job<GBMModel> trainModelImpl(long work, boolean restartTimer) {
    return start(new GBMDriver(), work, restartTimer);
  }

  /** Initialize the ModelBuilder, validating all arguments and preparing the
   *  training frame.  This call is expected to be overridden in the subclasses
   *  and each subclass will start with "super.init();".  This call is made
   *  by the front-end whenever the GUI is clicked, and needs to be fast;
   *  heavy-weight prep needs to wait for the trainModel() call.
   *
   *  Validate the learning rate and distribution family. */
  @Override public void init(boolean expensive) {
    super.init(expensive);

    // Initialize response based on given distribution family.
    // Regression: initially predict the response mean
    // Binomial: just class 0 (class 1 in the exact inverse prediction)
    // Multinomial: Class distribution which is not a single value.

    // However there is this weird tension on the initial value for
    // classification: If you guess 0's (no class is favored over another),
    // then with your first GBM tree you'll typically move towards the correct
    // answer a little bit (assuming you have decent predictors) - and
    // immediately the Confusion Matrix shows good results which gradually
    // improve... BUT the Means Squared Error will suck for unbalanced sets,
    // even as the CM is good.  That's because we want the predictions for the
    // common class to be large and positive, and the rare class to be negative
    // and instead they start around 0.  Guessing initial zero's means the MSE
    // is so bad, that the R^2 metric is typically negative (usually it's
    // between 0 and 1).

    // If instead you guess the mean (reversed through the loss function), then
    // the zero-tree GBM model reports an MSE equal to the response variance -
    // and an initial R^2 of zero.  More trees gradually improves the R^2 as
    // expected.  However, all the minority classes have large guesses in the
    // wrong direction, and it takes a long time (lotsa trees) to correct that
    // - so your CM sucks for a long time.
    double mean = 0;
    if (expensive) {
      if (error_count() > 0) {
        GBM.this.updateValidationMessages();
        throw H2OModelBuilderIllegalArgumentException.makeFromBuilder(GBM.this);
      }
      if (_parms._distribution == Distribution.Family.AUTO) {
        if (_nclass == 1) _parms._distribution = Distribution.Family.gaussian;
        if (_nclass == 2) _parms._distribution = Distribution.Family.bernoulli;
        if (_nclass >= 3) _parms._distribution = Distribution.Family.multinomial;
      }
      checkDistributions();
      if (hasOffsetCol() && isClassifier() && _parms._distribution == Distribution.Family.multinomial) {
        error("_offset_column", "Offset is not supported for multinomial distribution.");
      }
      if (hasOffsetCol() && _parms._distribution == Distribution.Family.bernoulli) {
        if (_offset.max() > 1)
          error("_offset_column", "Offset cannot be larger than 1 for Bernoulli distribution.");
      }
      // for Bernoulli, we compute the initial value with Newton-Raphson iteration, otherwise it might be NaN here
      _initialPrediction = _nclass > 2 ? 0 : getInitialValue();
    }

    switch( _parms._distribution) {
    case bernoulli:
      if( _nclass != 2 /*&& !couldBeBool(_response)*/)
        error("_distribution", "Binomial requires the response to be a 2-class categorical");
      break;
    case multinomial:
      if (!isClassifier()) error("_distribution", "Multinomial requires an enum response.");
      break;
    case poisson:
      if (isClassifier()) error("_distribution", "Poisson requires the response to be numeric.");
      break;
    case gamma:
      if (isClassifier()) error("_distribution", "Gamma requires the response to be numeric.");
      break;
    case tweedie:
      if (isClassifier()) error("_distribution", "Tweedie requires the response to be numeric.");
      break;
    case gaussian:
      if (isClassifier()) error("_distribution", "Gaussian requires the response to be numeric.");
      break;
    case AUTO:
      break;
    default:
      error("_distribution","Invalid distribution: " + _parms._distribution);
    }

    if( !(0. < _parms._learn_rate && _parms._learn_rate <= 1.0) )
      error("_learn_rate", "learn_rate must be between 0 and 1");
  }

  // ----------------------
  private class GBMDriver extends Driver {

    @Override protected void buildModel() {
      if (hasOffsetCol() && _parms._distribution == Distribution.Family.bernoulli) {
        _initialPrediction = getInitialValueBernoulliOffset(_train);
      }
      _model._output._init_f = _initialPrediction; //always write the initial value here (not just for Bernoulli)

      // Set the initial prediction into the tree column 0
      if( _initialPrediction != 0.0 ) {
        final double init = _initialPrediction;
        new MRTask() {
          @Override
          public void map(Chunk tree) {
            for (int i = 0; i < tree._len; i++) tree.set(i, init);
          }
        }.doAll(vec_tree(_train, 0), _parms._build_tree_one_node); // Only setting tree-column 0
      }

      // Reconstruct the working tree state from the checkpoint
      if( _parms.hasCheckpoint() ) {
        Timer t = new Timer();
        new ResidualsCollector(_ncols, _nclass, numSpecialCols(),_model._output._treeKeys).doAll(_train, _parms._build_tree_one_node);
        Log.info("Reconstructing tree residuals stats from checkpointed model took " + t);
      }

      // Loop over the K trees
      for( int tid=0; tid< _ntrees; tid++) {
        // During first iteration model contains 0 trees, then 1-tree, ...
        // No need to score a checkpoint with no extra trees added
        if( tid!=0 || !_parms.hasCheckpoint() ) { // do not make initial scoring if model already exist
          double training_r2 = doScoringAndSaveModel(false, false, _parms._build_tree_one_node);
          if( training_r2 >= _parms._r2_stopping )
            return;             // Stop when approaching round-off error
        }

        // Compute predictions and resulting residuals for trees built so far
        // ESL2, page 387, Steps 2a, 2b
<<<<<<< HEAD
        new ComputePredAndRes().doAll(_train, _parms._build_tree_one_node);
=======
        ComputePredAndRes cpr = new ComputePredAndRes();
        cpr.doAll(_train, _parms._build_tree_one_node);
>>>>>>> ac26cf2d

        // Build more trees, based on residuals above
        // ESL2, page 387, Step 2b ii, iii, iv
        Timer kb_timer = new Timer();

        buildNextKTrees();
        Log.info((tid + 1) + ". tree was built in " + kb_timer.toString());
        GBM.this.update(1);
        if( !isRunning() ) return; // If canceled during building, do not bulkscore
      }
      // Final scoring (skip if job was cancelled)
      doScoringAndSaveModel(true, false, _parms._build_tree_one_node);
    }

    /**
     * Helper to compute the initial value for Bernoulli for offset != 0
     * @return
     */
    private double getInitialValueBernoulliOffset(Frame train) {
      Log.info("Running Newton-Raphson iteration to find the initial value since offsets are specified.");
      double delta;
      int count = 0;
      double tol = 1e-4;

      //From R GBM vignette:
      //For speed, gbm() does only one step of the Newton-Raphson algorithm
      //rather than iterating to convergence. No appreciable loss of accuracy
      //since the next boosting iteration will simply correct for the prior iterations
      //inadequacy.
      int N = 1; //one step is enough - same as R

      double init = 0; //start with initial value of 0 for convergence
      do {
        double newInit = new NewtonRaphson(init).doAll(train).value();
        delta = Math.abs(init - newInit);
        init = newInit;
        Log.info("Iteration " + ++count + ": initial value: " + init);
      } while (count < N && delta >= tol);
      if (delta > tol) Log.warn("Not fully converged.");
      Log.info("Newton-Raphson iteration ran for " + count + " iteration(s). Final residual: " + delta);
      return init;
    }

    /**
     * Newton-Raphson fixpoint iteration to find a self-consistent initial value
     */
    private class NewtonRaphson extends MRTask<NewtonRaphson> {
      double _init;
      double _num;
      double _denom;
      public double value() {
        return _init + _num/_denom;
      }
      NewtonRaphson(double init) { _init = init; }
      @Override public void map( Chunk chks[] ) {
        Chunk ys = chk_resp(chks);
        Chunk offset = chk_offset(chks);
        Chunk weight = hasWeightCol() ? chk_weight(chks) : new C0DChunk(1, chks[0]._len);
        Distribution dist = new Distribution(Distribution.Family.bernoulli);
        for( int row = 0; row < ys._len; row++) {
          double w = weight.atd(row);
          if (w == 0) continue;
          if (ys.isNA(row)) continue;
          double y = ys.atd(row);
          double o = offset.atd(row);
          double p = dist.linkInv(o + _init);
          _num += w*(y-p);
          _denom += w*p*(1.-p);
        }
      }

      @Override
      public void reduce(NewtonRaphson mrt) {
        _num += mrt._num;
        _denom += mrt._denom;
      }
    }

    // --------------------------------------------------------------------------
    // Compute Residuals
    class ComputePredAndRes extends MRTask<ComputePredAndRes> {
      @Override public void map( Chunk chks[] ) {
        Chunk ys = chk_resp(chks);
        Chunk offset = hasOffsetCol() ? chk_offset(chks) : new C0DChunk(0, chks[0]._len);
<<<<<<< HEAD
        Chunk tr = chk_tree(chks, 0); // Prior tree sums
=======
        Chunk preds = chk_tree(chks, 0); // Prior tree sums
>>>>>>> ac26cf2d
        Chunk wk = chk_work(chks, 0); // Place to store residuals
        double fs[] = _nclass > 1 ? new double[_nclass+1] : null;
        Distribution dist = new Distribution(_parms._distribution, _parms._tweedie_power);
        for( int row = 0; row < wk._len; row++) {
          if( ys.isNA(row) ) continue;
<<<<<<< HEAD
          double f = tr.atd(row) + offset.atd(row);
=======
          double f = preds.atd(row) + offset.atd(row);
>>>>>>> ac26cf2d
          double y = ys.atd(row);
          if( _parms._distribution == Distribution.Family.multinomial ) {
            double weight = hasWeightCol() ? chk_weight(chks).atd(row) : 1;
            double sum = score1(chks, weight,0.0 /*offset not used for multiclass*/,fs,row);
            if( Double.isInfinite(sum) ) { // Overflow (happens for constant responses)
              for (int k = 0; k < _nclass; k++) {
                wk = chk_work(chks, k);
                wk.set(row, ((int)y == k ? 1f : 0f) - (Double.isInfinite(fs[k + 1]) ? 1.0f : 0.0f));
              }
            } else {
              for( int k=0; k<_nclass; k++ ) { // Save as a probability distribution
                if( _model._output._distribution[k] != 0 ) {
                  wk = chk_work(chks, k);
                  wk.set(row, ((int)y == k ? 1f : 0f) - (float)(fs[k + 1] / sum));
                }
              }
            }
          } else {
            wk.set(row, (float) dist.gradient(y, f));
          }
<<<<<<< HEAD
=======
        }
      }
    }

    class ComputeMinMax extends MRTask<ComputeMinMax> {
      public ComputeMinMax(int start, int end) {
        _start = start;
        _end = end;
      }
      int _start;
      int _end;
      float[] _mins;
      float[] _maxs;
      @Override public void map( Chunk chks[] ) {
        int _len = _end-_start;
        _mins = new float[_len];
        _maxs = new float[_len];
        Arrays.fill(_mins, Float.MAX_VALUE);
        Arrays.fill(_maxs, -Float.MAX_VALUE);

        Chunk ys = chk_resp(chks);
        Chunk offset = hasOffsetCol() ? chk_offset(chks) : new C0DChunk(0, chks[0]._len);
        Chunk preds = chk_tree(chks, 0); // Prior tree sums
        Chunk nids = chk_nids(chks, 0);
        for( int row = 0; row < preds._len; row++) {
          if( ys.isNA(row) ) continue;
          float f = (float)(preds.atd(row) + offset.atd(row));
          int nidx = (int)nids.at8(row);
          _mins[nidx-_start] = Math.min(_mins[nidx-_start], f);
          _maxs[nidx-_start] = Math.max(_maxs[nidx-_start], f);
        }
      }

      @Override
      public void reduce(ComputeMinMax mrt) {
        ArrayUtils.reduceMin(_mins, mrt._mins);
        ArrayUtils.reduceMax(_maxs, mrt._maxs);
      }
    }

    final static private double MIN_LOG_TRUNC = -19;
    final static private double MAX_LOG_TRUNC = 19;

    private void truncatePreds(DTree[] ktrees, int[] leafs, Distribution.Family dist, ComputeMinMax minMax) {
//        Log.info("Number of leaf nodes: " + minValues.length);
//        Log.info("Min: " + java.util.Arrays.toString(minValues));
//        Log.info("Max: " + java.util.Arrays.toString(maxValues));
      assert(_nclass == 1);
      final DTree tree = ktrees[0];
      assert (tree != null);
      //loop over leaf nodes only
      for (int i = 0; i < tree._len - leafs[0]; i++) {
        final LeafNode node = ((LeafNode) tree.node(leafs[0] + i));
        int nidx = node.nid();
        float nodeMin = minMax._mins[nidx-leafs[0]];
        float nodeMax = minMax._maxs[nidx-leafs[0]];
//        Log.info("Node: " + nidx + " min/max: " + nodeMin + "/" + nodeMax);

        // https://github.com/cran/gbm/blob/master/src/poisson.cpp
        // https://github.com/harrysouthworth/gbm/blob/master/src/poisson.cpp
        // https://github.com/gbm-developers/gbm/blob/master/src/poisson.cpp

        // https://github.com/harrysouthworth/gbm/blob/master/src/gamma.cpp
        // https://github.com/gbm-developers/gbm/blob/master/src/gamma.cpp

        // https://github.com/harrysouthworth/gbm/blob/master/src/tweedie.cpp
        // https://github.com/gbm-developers/gbm/blob/master/src/tweedie.cpp
        double val = node._pred;
        if (dist == Distribution.Family.gamma || dist == Distribution.Family.tweedie) //only for gamma/tweedie
          val += nodeMax;
        if (val > MAX_LOG_TRUNC) {
//          Log.warn("Truncating large positive leaf prediction (log): " + node._pred + " to " + (MAX_LOG_TRUNC - nodeMax));
          node._pred = (float) (MAX_LOG_TRUNC - nodeMax);
        }
        val = node._pred;
        if (dist == Distribution.Family.gamma || dist == Distribution.Family.tweedie) //only for gamma/tweedie
          val += nodeMin;
        if (val < MIN_LOG_TRUNC) {
//          Log.warn("Truncating large negative leaf prediction (log): " + node._pred + " to " + (MIN_LOG_TRUNC - nodeMin));
          node._pred = (float) (MIN_LOG_TRUNC - nodeMin);
        }
        if (node._pred < MIN_LOG_TRUNC && node._pred > MAX_LOG_TRUNC) {
          Log.warn("Terminal node prediction outside of allowed interval in log-space: "
                  + node._pred + " (should be in " + MIN_LOG_TRUNC + "..." + MAX_LOG_TRUNC + ").");
>>>>>>> ac26cf2d
        }
      }
    }

    // --------------------------------------------------------------------------
    // Build the next k-trees, which is trying to correct the residual error from
    // the prior trees.  From ESL2, page 387.  Step 2b ii, iii.
    private void buildNextKTrees() {
      // We're going to build K (nclass) trees - each focused on correcting
      // errors for a single class.
      final DTree[] ktrees = new DTree[_nclass];

      // Define a "working set" of leaf splits, from here to tree._len
      int[] leafs = new int[_nclass];

      // ----
      // ESL2, page 387.  Step 2b ii.
      // One Big Loop till the ktrees are of proper depth.
      // Adds a layer to the trees each pass.
      growTrees(ktrees, leafs);

      // ----
      // ESL2, page 387.  Step 2b iii.  Compute the gammas (leaf node predictions === fit best constant), and store them back
      // into the tree leaves.  Includes learn_rate.
      GammaPass gp = new GammaPass(ktrees, leafs, _parms._distribution).doAll(_train);
      fitBestConstants(ktrees, leafs, gp);

      // Apply a correction for strong mispredictions (otherwise deviance can explode)
      if (_parms._distribution == Distribution.Family.gamma ||
              _parms._distribution == Distribution.Family.poisson ||
              _parms._distribution == Distribution.Family.tweedie) {
        truncatePreds(ktrees, leafs, _parms._distribution, new ComputeMinMax(leafs[0],ktrees[0].len()).doAll(_train));
      }

      // ----
      // ESL2, page 387.  Step 2b iv.  Cache the sum of all the trees, plus the
      // new tree, in the 'tree' columns.  Also, zap the NIDs for next pass.
      // Tree <== f(Tree)
      // Nids <== 0
      new AddTreeContributions(ktrees).doAll(_train);

      // Grow the model by K-trees
      _model._output.addKTrees(ktrees);
    }

    private void growTrees(DTree[] ktrees, int[] leafs) {
      // Initial set of histograms.  All trees; one leaf per tree (the root
      // leaf); all columns
      DHistogram hcs[][][] = new DHistogram[_nclass][1/*just root leaf*/][_ncols];

      // Adjust real bins for the top-levels
      int adj_nbins = Math.max(_parms._nbins_top_level,_parms._nbins);

      // initialize trees
      for (int k = 0; k < _nclass; k++) {
        // Initially setup as-if an empty-split had just happened
        if (_model._output._distribution[k] != 0) {
          if (k == 1 && _nclass == 2) continue; // Boolean Optimization (only one tree needed for 2-class problems)
          ktrees[k] = new DTree(_train._names, _ncols, (char) _parms._nbins, (char) _parms._nbins_cats, (char) _nclass, _parms._min_rows);
          new GBMUndecidedNode(ktrees[k], -1, DHistogram.initialHist(_train, _ncols, adj_nbins, _parms._nbins_cats, hcs[k][0])); // The "root" node
        }
      }

      // ----
      // ESL2, page 387.  Step 2b ii.
      // One Big Loop till the ktrees are of proper depth.
      // Adds a layer to the trees each pass.
      int depth = 0;
      for (; depth < _parms._max_depth; depth++) {
        if (!isRunning()) return;
        hcs = buildLayer(_train, adj_nbins, _parms._nbins_cats, ktrees, leafs, hcs, false, _parms._build_tree_one_node);
        // If we did not make any new splits, then the tree is split-to-death
        if (hcs == null) break;
      }

      // Each tree bottomed-out in a DecidedNode; go 1 more level and insert
      // LeafNodes to hold predictions.
      for (int k = 0; k < _nclass; k++) {
        DTree tree = ktrees[k];
        if (tree == null) continue;
        int leaf = leafs[k] = tree.len();
        for (int nid = 0; nid < leaf; nid++) {
          if (tree.node(nid) instanceof DecidedNode) {
            DecidedNode dn = tree.decided(nid);
            if (dn._split._col == -1) { // No decision here, no row should have this NID now
              if (nid == 0)               // Handle the trivial non-splitting tree
                new GBMLeafNode(tree, -1, 0);
              continue;
            }
            for (int i = 0; i < dn._nids.length; i++) {
              int cnid = dn._nids[i];
              if (cnid == -1 || // Bottomed out (predictors or responses known constant)
                      tree.node(cnid) instanceof UndecidedNode || // Or chopped off for depth
                      (tree.node(cnid) instanceof DecidedNode &&  // Or not possible to split
                              ((DecidedNode) tree.node(cnid))._split.col() == -1))
                dn._nids[i] = new GBMLeafNode(tree, nid).nid(); // Mark a leaf here
            }
          }
        }
      } // -- k-trees are done
    }

<<<<<<< HEAD
      // ----
      // ESL2, page 387.  Step 2b iii.  Compute the gammas, and store them back
      // into the tree leaves.  Includes learn_rate.
      // For classification (bernoulli):
      //    gamma_i = sum (w_i * res_i) / sum (w_i*p_i*(1 - p_i)) where p_i = y_i - res_i
      // For classification (multinomial):
      //    gamma_i_k = (nclass-1)/nclass * (sum res_i / sum (|res_i|*(1-|res_i|)))
      // For regression (gaussian):
      //    gamma_i = sum res_i / count(res_i)
      GammaPass gp = new GammaPass(ktrees,leafs,_parms._distribution).doAll(_train);
      double m1class = _nclass > 1 && _parms._distribution != Distribution.Family.bernoulli ? (double)(_nclass-1)/_nclass : 1.0; // K-1/K for multinomial
      for( int k=0; k<_nclass; k++ ) {
        final DTree tree = ktrees[k];
        if( tree == null ) continue;
        for( int i=0; i<tree._len-leafs[k]; i++ ) {
          float gf = (float)(_parms._learn_rate * m1class * gp.gamma(k,i));
          // In the multinomial case, check for very large values (which will get exponentiated later)
          // Note that gss can be *zero* while rss is non-zero - happens when some rows in the same
          // split are perfectly predicted true, and others perfectly predicted false.
          if( _parms._distribution == Distribution.Family.multinomial ) {
            if     ( gf >  1e4 ) gf =  1e4f; // Cap prediction, will already overflow during Math.exp(gf)
            else if( gf < -1e4 ) gf = -1e4f;
=======
    private void fitBestConstants(DTree[] ktrees, int[] leafs, GammaPass gp) {
      double m1class = _nclass > 1 && _parms._distribution != Distribution.Family.bernoulli ? (double) (_nclass - 1) / _nclass : 1.0; // K-1/K for multinomial
      for (int k = 0; k < _nclass; k++) {
        final DTree tree = ktrees[k];
        if (tree == null) continue;
        for (int i = 0; i < tree._len - leafs[k]; i++) {
          float gf = (float) (_parms._learn_rate * m1class * gp.gamma(k, i));
          // In the multinomial case, check for very large values (which will get exponentiated later)
          // Note that gss can be *zero* while rss is non-zero - happens when some rows in the same
          // split are perfectly predicted true, and others perfectly predicted false.
          if (_parms._distribution == Distribution.Family.multinomial) {
            if (gf > 1e4) gf = 1e4f; // Cap prediction, will already overflow during Math.exp(gf)
            else if (gf < -1e4) gf = -1e4f;
>>>>>>> ac26cf2d
          }
          assert !Float.isNaN(gf) && !Float.isInfinite(gf);
          ((LeafNode) tree.node(leafs[k] + i))._pred = gf;
        }
      }
    }

    // Set terminal node estimates (gamma)
    // ESL2, page 387.  Step 2b iii.
    // Nids <== f(Nids)
    // For classification (bernoulli):
    //    gamma_i = sum (w_i * res_i) / sum (w_i*p_i*(1 - p_i)) where p_i = y_i - res_i
    // For classification (multinomial):
    //    gamma_i_k = (nclass-1)/nclass * (sum res_i / sum (|res_i|*(1-|res_i|)))
    // For regression (gaussian):
    //    gamma_i = sum res_i / count(res_i)
    private class GammaPass extends MRTask<GammaPass> {
      final DTree _trees[]; // Read-only, shared (except at the histograms in the Nodes)
      final int   _leafs[]; // Number of active leaves (per tree)
      final Distribution.Family _dist;
      private double _num[/*tree/klass*/][/*tree-relative node-id*/];
      private double _denom[/*tree/klass*/][/*tree-relative node-id*/];
<<<<<<< HEAD
=======

>>>>>>> ac26cf2d
      double gamma(int tree, int nid) {
        if (_denom[tree][nid] == 0) return 0;
        double g = _num[tree][nid]/ _denom[tree][nid];
        assert(!Double.isInfinite(g)) : "numeric overflow";
        assert(!Double.isNaN(g)) : "numeric overflow";
        if (_dist == Distribution.Family.poisson
                || _dist == Distribution.Family.gamma
                || _dist == Distribution.Family.tweedie)
        {
          return new Distribution(_dist, _parms._tweedie_power).link(g);
        } else {
          return g;
        }
      }
<<<<<<< HEAD
      GammaPass(DTree trees[], int leafs[], Distribution.Family distribution) { _leafs=leafs; _trees=trees; _dist = distribution; }
=======

      GammaPass(DTree trees[],
                int leafs[],
                Distribution.Family distribution
      ) {
        _leafs=leafs;
        _trees=trees;
        _dist = distribution;
      }
>>>>>>> ac26cf2d
      @Override public void map( Chunk[] chks ) {
        _denom = new double[_nclass][];
        _num = new double[_nclass][];
        final Chunk resp = chk_resp(chks); // Response for this frame

        // For all tree/klasses
        for( int k=0; k<_nclass; k++ ) {
          final DTree tree = _trees[k];
          final int   leaf = _leafs[k];
          if( tree == null ) continue; // Empty class is ignored

          // A leaf-biased array of all active Tree leaves.
          final double denom[] = _denom[k] = new double[tree._len-leaf];
          final double num[] = _num[k] = new double[tree._len-leaf];
          final Chunk nids = chk_nids(chks, k); // Node-ids  for this tree/class
          final Chunk ress = chk_work(chks, k); // Residuals for this tree/class
          final Chunk offset = hasOffsetCol() ? chk_offset(chks) : new C0DChunk(0, chks[0]._len); // Residuals for this tree/class
          final Chunk preds = chk_tree(chks,k);

          // If we have all constant responses, then we do not split even the
          // root and the residuals should be zero.
          if( tree.root() instanceof LeafNode ) continue;
          Distribution dist = new Distribution(_parms._distribution, _parms._tweedie_power);
          for( int row=0; row<nids._len; row++ ) { // For all rows
            int nid = (int)nids.at8(row);          // Get Node to decide from
            if( nid < 0 ) continue;                // Missing response
            if( tree.node(nid) instanceof UndecidedNode ) // If we bottomed out the tree
              nid = tree.node(nid)._pid;                  // Then take parent's decision
            DecidedNode dn = tree.decided(nid);           // Must have a decision point
            if( dn._split._col == -1 )                    // Unable to decide?
              dn = tree.decided(dn._pid);  // Then take parent's decision
            int leafnid = dn.ns(chks,row); // Decide down to a leafnode
            assert leaf <= leafnid && leafnid < tree._len :
                    "leaf: " + leaf + " leafnid: " + leafnid + " tree._len: " + tree._len + "\ndn: " + dn;
            assert tree.node(leafnid) instanceof LeafNode;
            // Note: I can tell which leaf/region I end up in, but I do not care for
            // the prediction presented by the tree.  For GBM, we compute the
            // sum-of-residuals (and sum/abs/mult residuals) for all rows in the
            // leaf, and get our prediction from that.
            nids.set(row, leafnid);
            assert !ress.isNA(row);

            // Compute numerator and denominator of terminal node estimate (gamma)
            double w = hasWeightCol() ? chk_weight(chks).atd(row) : 1; //weight
            double y = resp.atd(row); //response
            double z = ress.atd(row); //residual
            double f = preds.atd(row) + offset.atd(row);
            int idx=leafnid-leaf;
            num[idx] += dist.gammaNum(w, y, z, f);
            denom[idx] += dist.gammaDenom(w, y, z, f);
          }
        }
      }
      @Override public void reduce( GammaPass gp ) {
        ArrayUtils.add(_denom,gp._denom);
        ArrayUtils.add(_num,gp._num);
<<<<<<< HEAD
=======
      }
    }

    private class AddTreeContributions extends MRTask<AddTreeContributions> {
      DTree[] _ktrees;
      AddTreeContributions(DTree[] ktrees) { _ktrees = ktrees; }
      @Override public void map( Chunk chks[] ) {
        // For all tree/klasses
        for( int k=0; k<_nclass; k++ ) {
          final DTree tree = _ktrees[k];
          if( tree == null ) continue;
          final Chunk nids = chk_nids(chks,k);
          final Chunk ct   = chk_tree(chks, k);
          for( int row=0; row<nids._len; row++ ) {
            int nid = (int)nids.at8(row);
            if( nid < 0 ) continue;
            // Prediction stored in Leaf is cut to float to be deterministic in reconstructing
            // <tree_klazz> fields from tree prediction
            ct.set(row, (float)(ct.atd(row) + ((LeafNode)tree.node(nid))._pred));
            nids.set(row, 0);
          }
        }
>>>>>>> ac26cf2d
      }
    }

    @Override protected GBMModel makeModel( Key modelKey, GBMModel.GBMParameters parms, double mse_train, double mse_valid ) {
      return new GBMModel(modelKey,parms,new GBMModel.GBMOutput(GBM.this,mse_train,mse_valid));
    }

  }

  @Override protected DecidedNode makeDecided( UndecidedNode udn, DHistogram hs[] ) {
    return new GBMDecidedNode(udn,hs);
  }

  // ---
  // GBM DTree decision node: same as the normal DecidedNode, but
  // specifies a decision algorithm given complete histograms on all
  // columns.  GBM algo: find the lowest error amongst *all* columns.
  static class GBMDecidedNode extends DecidedNode {
    GBMDecidedNode( UndecidedNode n, DHistogram[] hs ) { super(n,hs); }
    @Override public UndecidedNode makeUndecidedNode(DHistogram[] hs ) {
      return new GBMUndecidedNode(_tree,_nid,hs);
    }

    // Find the column with the best split (lowest score).  Unlike RF, GBM
    // scores on all columns and selects splits on all columns.
    @Override public DTree.Split bestCol( UndecidedNode u, DHistogram[] hs ) {
      DTree.Split best = new DTree.Split(-1,-1,null,(byte)0,Double.MAX_VALUE,Double.MAX_VALUE,Double.MAX_VALUE,0L,0L,0,0);
      if( hs == null ) return best;
      for( int i=0; i<hs.length; i++ ) {
        if( hs[i]==null || hs[i].nbins() <= 1 ) continue;
        DTree.Split s = hs[i].scoreMSE(i,_tree._min_rows);
        if( s == null )
          continue;
        if( s.se() < best.se() )
          best = s;
        if( s.se() <= 0 ) break; // No point in looking further!
      }
      return best;
    }
  }

  // ---
  // GBM DTree undecided node: same as the normal UndecidedNode, but specifies
  // a list of columns to score on now, and then decide over later.
  // GBM algo: use all columns
  static class GBMUndecidedNode extends UndecidedNode {
    GBMUndecidedNode( DTree tree, int pid, DHistogram hs[] ) { super(tree,pid,hs); }
    // Randomly select mtry columns to 'score' in following pass over the data.
    // In GBM, we use all columns (as opposed to RF, which uses a random subset).
    @Override public int[] scoreCols( DHistogram[] hs ) { return null; }
  }

  // ---
  static class GBMLeafNode extends LeafNode {
    GBMLeafNode( DTree tree, int pid ) { super(tree,pid); }
    GBMLeafNode( DTree tree, int pid, int nid ) { super(tree, pid, nid); }
    // Insert just the predictions: a single byte/short if we are predicting a
    // single class, or else the full distribution.
    @Override protected AutoBuffer compress(AutoBuffer ab) { assert !Double.isNaN(_pred); return ab.put4f(_pred); }
    @Override protected int size() { return 4; }
  }

  // Read the 'tree' columns, do model-specific math and put the results in the
  // fs[] array, and return the sum.  Dividing any fs[] element by the sum
  // turns the results into a probability distribution.
  @Override protected double score1( Chunk chks[], double weight, double offset, double fs[/*nclass*/], int row ) {
    double f = chk_tree(chks,0).atd(row) + offset;
    double p = new Distribution(_parms._distribution, _parms._tweedie_power).linkInv(f);
    if( _parms._distribution == Distribution.Family.bernoulli ) {
      fs[2] = p;
      fs[1] = 1.0-p;
      return 1;                 // f2 = 1.0 - f1; so f1+f2 = 1.0
    } else if (_parms._distribution == Distribution.Family.multinomial) {
      if (_nclass == 2) {
        // This optimization assumes the 2nd tree of a 2-class system is the
        // inverse of the first.  Fill in the missing tree
        fs[1] = p;
        fs[2] = 1 / p;
        return fs[1] + fs[2];
      }
      // Multinomial loss function; sum(exp(data)).  Load tree data
      for( int k=0; k<_nclass; k++ )
        fs[k+1]=chk_tree(chks,k).atd(row);
      // Rescale to avoid Infinities; return sum(exp(data))
      return hex.genmodel.GenModel.log_rescale(fs);
    }
    else {
      return fs[0] = p;
    }
  }
}<|MERGE_RESOLUTION|>--- conflicted
+++ resolved
@@ -12,16 +12,10 @@
 import water.fvec.C0DChunk;
 import water.fvec.Chunk;
 import water.fvec.Frame;
-<<<<<<< HEAD
-import water.util.Log;
-import water.util.Timer;
-import water.util.ArrayUtils;
-=======
 import water.util.*;
 
 import java.util.Arrays;
 import java.util.Map;
->>>>>>> ac26cf2d
 
 /** Gradient Boosted Trees
  *
@@ -175,12 +169,8 @@
 
         // Compute predictions and resulting residuals for trees built so far
         // ESL2, page 387, Steps 2a, 2b
-<<<<<<< HEAD
-        new ComputePredAndRes().doAll(_train, _parms._build_tree_one_node);
-=======
         ComputePredAndRes cpr = new ComputePredAndRes();
         cpr.doAll(_train, _parms._build_tree_one_node);
->>>>>>> ac26cf2d
 
         // Build more trees, based on residuals above
         // ESL2, page 387, Step 2b ii, iii, iv
@@ -265,21 +255,13 @@
       @Override public void map( Chunk chks[] ) {
         Chunk ys = chk_resp(chks);
         Chunk offset = hasOffsetCol() ? chk_offset(chks) : new C0DChunk(0, chks[0]._len);
-<<<<<<< HEAD
-        Chunk tr = chk_tree(chks, 0); // Prior tree sums
-=======
         Chunk preds = chk_tree(chks, 0); // Prior tree sums
->>>>>>> ac26cf2d
         Chunk wk = chk_work(chks, 0); // Place to store residuals
         double fs[] = _nclass > 1 ? new double[_nclass+1] : null;
         Distribution dist = new Distribution(_parms._distribution, _parms._tweedie_power);
         for( int row = 0; row < wk._len; row++) {
           if( ys.isNA(row) ) continue;
-<<<<<<< HEAD
-          double f = tr.atd(row) + offset.atd(row);
-=======
           double f = preds.atd(row) + offset.atd(row);
->>>>>>> ac26cf2d
           double y = ys.atd(row);
           if( _parms._distribution == Distribution.Family.multinomial ) {
             double weight = hasWeightCol() ? chk_weight(chks).atd(row) : 1;
@@ -300,8 +282,6 @@
           } else {
             wk.set(row, (float) dist.gradient(y, f));
           }
-<<<<<<< HEAD
-=======
         }
       }
     }
@@ -386,7 +366,6 @@
         if (node._pred < MIN_LOG_TRUNC && node._pred > MAX_LOG_TRUNC) {
           Log.warn("Terminal node prediction outside of allowed interval in log-space: "
                   + node._pred + " (should be in " + MIN_LOG_TRUNC + "..." + MAX_LOG_TRUNC + ").");
->>>>>>> ac26cf2d
         }
       }
     }
@@ -489,30 +468,6 @@
       } // -- k-trees are done
     }
 
-<<<<<<< HEAD
-      // ----
-      // ESL2, page 387.  Step 2b iii.  Compute the gammas, and store them back
-      // into the tree leaves.  Includes learn_rate.
-      // For classification (bernoulli):
-      //    gamma_i = sum (w_i * res_i) / sum (w_i*p_i*(1 - p_i)) where p_i = y_i - res_i
-      // For classification (multinomial):
-      //    gamma_i_k = (nclass-1)/nclass * (sum res_i / sum (|res_i|*(1-|res_i|)))
-      // For regression (gaussian):
-      //    gamma_i = sum res_i / count(res_i)
-      GammaPass gp = new GammaPass(ktrees,leafs,_parms._distribution).doAll(_train);
-      double m1class = _nclass > 1 && _parms._distribution != Distribution.Family.bernoulli ? (double)(_nclass-1)/_nclass : 1.0; // K-1/K for multinomial
-      for( int k=0; k<_nclass; k++ ) {
-        final DTree tree = ktrees[k];
-        if( tree == null ) continue;
-        for( int i=0; i<tree._len-leafs[k]; i++ ) {
-          float gf = (float)(_parms._learn_rate * m1class * gp.gamma(k,i));
-          // In the multinomial case, check for very large values (which will get exponentiated later)
-          // Note that gss can be *zero* while rss is non-zero - happens when some rows in the same
-          // split are perfectly predicted true, and others perfectly predicted false.
-          if( _parms._distribution == Distribution.Family.multinomial ) {
-            if     ( gf >  1e4 ) gf =  1e4f; // Cap prediction, will already overflow during Math.exp(gf)
-            else if( gf < -1e4 ) gf = -1e4f;
-=======
     private void fitBestConstants(DTree[] ktrees, int[] leafs, GammaPass gp) {
       double m1class = _nclass > 1 && _parms._distribution != Distribution.Family.bernoulli ? (double) (_nclass - 1) / _nclass : 1.0; // K-1/K for multinomial
       for (int k = 0; k < _nclass; k++) {
@@ -526,7 +481,6 @@
           if (_parms._distribution == Distribution.Family.multinomial) {
             if (gf > 1e4) gf = 1e4f; // Cap prediction, will already overflow during Math.exp(gf)
             else if (gf < -1e4) gf = -1e4f;
->>>>>>> ac26cf2d
           }
           assert !Float.isNaN(gf) && !Float.isInfinite(gf);
           ((LeafNode) tree.node(leafs[k] + i))._pred = gf;
@@ -549,10 +503,7 @@
       final Distribution.Family _dist;
       private double _num[/*tree/klass*/][/*tree-relative node-id*/];
       private double _denom[/*tree/klass*/][/*tree-relative node-id*/];
-<<<<<<< HEAD
-=======
-
->>>>>>> ac26cf2d
+
       double gamma(int tree, int nid) {
         if (_denom[tree][nid] == 0) return 0;
         double g = _num[tree][nid]/ _denom[tree][nid];
@@ -567,9 +518,6 @@
           return g;
         }
       }
-<<<<<<< HEAD
-      GammaPass(DTree trees[], int leafs[], Distribution.Family distribution) { _leafs=leafs; _trees=trees; _dist = distribution; }
-=======
 
       GammaPass(DTree trees[],
                 int leafs[],
@@ -579,7 +527,6 @@
         _trees=trees;
         _dist = distribution;
       }
->>>>>>> ac26cf2d
       @Override public void map( Chunk[] chks ) {
         _denom = new double[_nclass][];
         _num = new double[_nclass][];
@@ -636,8 +583,6 @@
       @Override public void reduce( GammaPass gp ) {
         ArrayUtils.add(_denom,gp._denom);
         ArrayUtils.add(_num,gp._num);
-<<<<<<< HEAD
-=======
       }
     }
 
@@ -660,7 +605,6 @@
             nids.set(row, 0);
           }
         }
->>>>>>> ac26cf2d
       }
     }
 
