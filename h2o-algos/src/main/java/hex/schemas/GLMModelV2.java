package hex.schemas;

import hex.glm.GLMModel;
import org.apache.commons.math3.filter.MeasurementModel;
import water.api.API;
import water.api.ModelOutputSchema;
import water.api.ModelSchema;
<<<<<<< HEAD
import water.api.TwoDimTableV1;
import water.util.ArrayUtils;
=======
import water.api.TwoDimTableBase;
>>>>>>> b03aab97
import water.util.ModelUtils;
import water.util.TwoDimTable;

import java.util.Arrays;
//import water.util.DocGen.HTML;

public class GLMModelV2 extends ModelSchema<GLMModel, GLMModelV2, GLMModel.GLMParameters, GLMV2.GLMParametersV2, GLMModel.GLMOutput, GLMModelV2.GLMModelOutputV2> {

  public static final class GLMModelOutputV2 extends ModelOutputSchema<GLMModel.GLMOutput, GLMModelOutputV2> {
    // Output fields; input fields are in the parameters list

    // Submodel [] _submodels;

    @API(help="bets lambda if doing lambda search")
    int         best_lambda_idx;

    @API(help="The decision threshold to be used in classification")
    float       threshold;

//    @API(help="fill me in GLMModelOutputV2")
//    double   [] global_beta;
//
//    @API(help="fill me in GLMModelOutputV2")
//    String   [] coefficient_names;

    @API(help="Table of coefficients")
    TwoDimTableBase coefficients_table;

    @API(help="Coefficient magnitudes")
    TwoDimTableBase coefficients_magnitude;

    @API(help="Residual Deviance - Training")
    double      residual_deviance;
      
    @API(help="Null Deviance - Training")
    double      null_deviance;
      
    @API(help="Residual Degrees of Freedom - Training")
    double      residual_degrees_of_freedom;
      
    @API(help="Null Degrees of Freedom - Training")
    double      null_degrees_of_freedom;

    @API(help="AIC - Training")
    double      aic;

    @API(help="AUC - Training")
    double      auc;

//    @API(help="Residual Deviance - Validation")
//    double      validation_residual_deviance;
//
//    @API(help="Null Deviance - Validation")
//    double      validation_null_deviance;
//
//    @API(help="Residual Degrees of Freedom - Validation")
//    double      validation_residual_degrees_of_freedom;
//
//    @API(help="Null Degrees of Freedom - Validation")
//    double      validation_null_degrees_of_freedom;

    @API(help="fill me in GLMModelOutputV2; I think I'm redundant")
    boolean binomial; // TODO: isn't this redundant, given model_category?

    @API(help="fill me in GLMModelOutputV2")
    int rank;

    @Override
    public GLMModelOutputV2 fillFromImpl(GLMModel.GLMOutput impl) {
      super.fillFromImpl(impl);
      this.rank = impl.rank();
      GLMModel.Submodel sm = impl.bestSubmodel();
      String [] cnames = impl.coefficientNames();
      System.out.println("CNAMES = " + Arrays.toString(cnames));
      String [] names = sm.idxs == null?impl.coefficientNames().clone():ArrayUtils.select(impl.coefficientNames(), sm.idxs);
      coefficients_table = new TwoDimTableV1();
      coefficients_magnitude = new TwoDimTableV1();
      if(sm.norm_beta != null){
        // coefficients_table = new TwoDimTable("Coefficients",impl._names,impl.isNormalized()? new String[]{"Coefficients, Normalized Coefficients"}: new String[]{"Coefficients"});
        String [] colTypes = new String[]{"double","double"};
        String [] colFormats = new String[]{"%5f", "%5f"};
        TwoDimTable tdt = new TwoDimTable("Coefficients","glm coefficients", names, new String[]{"Coefficients", "Norm Coefficients"}, colTypes, colFormats, "names");
        for(int i = 0; i < sm.beta.length; ++i) {
          tdt.set(i, 0, sm.beta[i]);
          tdt.set(i, 1, sm.norm_beta[i]);
        }
        coefficients_table.fillFromImpl(tdt);
        double [] magnitudes = sm.norm_beta.clone();
        for(int i = 0; i < magnitudes.length; ++i)
          if(magnitudes[i] < 0) magnitudes[i] *= -1;
        coefficients_magnitude.fillFromImpl(new TwoDimTable("Coefficient Magnitudes","(standardized) coefficient magnitudes", names, new String[]{"Coefficients"},new String[]{"double"},new String[]{"%5f"},"names"));
      } else {
        // coefficients_table = new TwoDimTable("Coefficients",impl._names,impl.isNormalized()? new String[]{"Coefficients, Normalized Coefficients"}: new String[]{"Coefficients"});
        String [] colTypes = new String[]{"double"};
        String [] colFormats = new String[]{"%5f"};
        TwoDimTable tdt = new TwoDimTable("Coefficients","glm coefficients", names, new String[]{"Coefficients"}, colTypes, colFormats, "names");
        for(int i = 0; i < sm.beta.length; ++i)
          tdt.set(i,0,sm.beta[i]);

        coefficients_table.fillFromImpl(tdt);
        double [] magnitudes = sm.beta.clone();
        for(int i = 0; i < magnitudes.length; ++i)
          if(magnitudes[i] < 0) magnitudes[i] *= -1;
        coefficients_magnitude.fillFromImpl(new TwoDimTable("Coefficient Magnitudes","coefficient magnitudes", names, new String[]{"Coefficients"},colTypes,colFormats,"names"));
      }
      return this;
    }
  } // GLMModelOutputV2

  // TOOD: I think we can implement the following two in ModelSchema, using reflection on the type parameters.
  public GLMV2.GLMParametersV2 createParametersSchema() { return new GLMV2.GLMParametersV2(); }
  public GLMModelOutputV2 createOutputSchema() { return new GLMModelOutputV2(); }

  // TODO: revisit; we want an empty impl here. . .
  @Override public GLMModel createImpl() {
    GLMModel.GLMParameters parms = parameters.createImpl();
    return new GLMModel( key.key(), parms, new GLMModel.GLMOutput(), null, 0.0, 0.0, 0, ModelUtils.DEFAULT_THRESHOLDS);
  }
}<|MERGE_RESOLUTION|>--- conflicted
+++ resolved
@@ -1,16 +1,12 @@
 package hex.schemas;
 
 import hex.glm.GLMModel;
-import org.apache.commons.math3.filter.MeasurementModel;
 import water.api.API;
 import water.api.ModelOutputSchema;
 import water.api.ModelSchema;
-<<<<<<< HEAD
-import water.api.TwoDimTableV1;
+
 import water.util.ArrayUtils;
-=======
 import water.api.TwoDimTableBase;
->>>>>>> b03aab97
 import water.util.ModelUtils;
 import water.util.TwoDimTable;
 
@@ -86,8 +82,8 @@
       String [] cnames = impl.coefficientNames();
       System.out.println("CNAMES = " + Arrays.toString(cnames));
       String [] names = sm.idxs == null?impl.coefficientNames().clone():ArrayUtils.select(impl.coefficientNames(), sm.idxs);
-      coefficients_table = new TwoDimTableV1();
-      coefficients_magnitude = new TwoDimTableV1();
+      coefficients_table = new TwoDimTableBase();
+      coefficients_magnitude = new TwoDimTableBase();
       if(sm.norm_beta != null){
         // coefficients_table = new TwoDimTable("Coefficients",impl._names,impl.isNormalized()? new String[]{"Coefficients, Normalized Coefficients"}: new String[]{"Coefficients"});
         String [] colTypes = new String[]{"double","double"};
